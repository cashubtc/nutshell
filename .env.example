--- conflicted
+++ resolved
@@ -120,9 +120,8 @@
 # Limits
 # DEPRECATED v0.16.5 - Use unit-specific versions below instead
 # MINT_MAX_BALANCE=1000000
-<<<<<<< HEAD
-# MINT_MAX_PEG_IN=100000
-# MINT_MAX_PEG_OUT=100000
+# MINT_MAX_MINT_BOLT11_SAT=100000
+# MINT_MAX_MELT_BOLT11_SAT=100000
 
 # Unit-specific maximum balances (choose appropriate units for your mint)
 # Maximum mint balance in satoshis
@@ -154,18 +153,10 @@
 # Maximum melt amount in EUR
 # MINT_MAX_EUR_MELT=100.00
 
-# Use to allow only peg-out to LN
-# MINT_PEG_OUT_ONLY=FALSE
-=======
-# Max peg-in amount in satoshis
-# MINT_MAX_MINT_BOLT11_SAT=100000
-# Max peg-out amount in satoshis
-# MINT_MAX_MELT_BOLT11_SAT=100000
 # Disable minting of BOLT11 invoices
 # MINT_BOLT11_DISABLE_MINT=FALSE
 # Disable melting of BOLT11 invoices
 # MINT_BOLT11_DISABLE_MELT=FALSE
->>>>>>> 48823d67
 
 # Rate limit requests to mint. Make sure that you can see request IPs in the logs.
 # You may need to adjust your reverse proxy if you only see requests originating from 127.0.0.1
