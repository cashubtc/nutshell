DEBUG=FALSE
CASHU_DIR=~/.cashu

# --------- WALLET ---------

# Address of the default mint to connect to
# MINT_URL=https://localhost:3338
MINT_HOST=127.0.0.1
MINT_PORT=3338

# use builtin tor, this overrides SOCKS_PROXY, HTTP_PROXY
TOR=TRUE

# use custom proxy, this will only work with TOR=false
#SOCKS_PROXY=socks5://localhost:9050
#HTTP_PROXY=http://localhost:8088

# NOSTR
# nostr private key to which to receive tokens to
# NOSTR_PRIVATE_KEY=nostr_privatekey_here_hex_or_bech32_nsec
# nostr relays (comma separated list)
NOSTR_RELAYS=["wss://nostr-pub.wellorder.net"]

# Wallet API port
API_PORT=4448

# Wallet default unit
WALLET_UNIT="sat"

# --------- MINT ---------

# Network
MINT_LISTEN_HOST=127.0.0.1
MINT_LISTEN_PORT=3338

# Mint information
MINT_INFO_NAME="My Cashu mint"
MINT_INFO_DESCRIPTION="The short mint description"
MINT_INFO_DESCRIPTION_LONG="A long mint description that can be a long piece of text."
MINT_INFO_CONTACT=[["email","contact@me.com"], ["twitter","@me"], ["nostr",  "npub..."]]
MINT_INFO_MOTD="Message to users"

MINT_PRIVATE_KEY=supersecretprivatekey

# Increment derivation path to rotate to a new keyset
# Example: m/0'/0'/0' -> m/0'/0'/1'
MINT_DERIVATION_PATH="m/0'/0'/0'"

# Multiple derivation paths and units. Unit is parsed from the derivation path.
# m/0'/0'/0' is "sat" (default)
# m/0'/1'/0' is "msat"
# m/0'/2'/0' is "usd"
# In this example, we have 2 keysets for sat, 1 for msat and 1 for usd
# MINT_DERIVATION_PATH_LIST=["m/0'/0'/0'", "m/0'/0'/1'", "m/0'/1'/0'", "m/0'/2'/0'"]

MINT_DATABASE=data/mint

# Funding source backends
# Supported: FakeWallet, LndRestWallet, CoreLightningRestWallet, BlinkWallet, LNbitsWallet, StrikeUSDWallet
MINT_BACKEND_BOLT11_SAT=FakeWallet
# Only works if a usd derivation path is set
# MINT_BACKEND_BOLT11_SAT=FakeWallet

# for use with LNbitsWallet
MINT_LNBITS_ENDPOINT=https://legend.lnbits.com
MINT_LNBITS_KEY=yourkeyasdasdasd

# Use with LndRestWallet
MINT_LND_REST_ENDPOINT=https://127.0.0.1:8086
MINT_LND_REST_CERT="/home/lnd/.lnd/tls.cert"
MINT_LND_REST_MACAROON="/home/lnd/.lnd/data/chain/bitcoin/regtest/admin.macaroon"

# Use with CoreLightningRestWallet
MINT_CORELIGHTNING_REST_URL=https://localhost:3001
MINT_CORELIGHTNING_REST_MACAROON="./clightning-rest/access.macaroon"
MINT_CORELIGHTNING_REST_CERT="./clightning-2-rest/certificate.pem"

# Use with BlinkWallet
MINT_BLINK_KEY=blink_abcdefgh

# Use with StrikeUSDWallet (usd only, does not currently support sats/msats)
MINT_STRIKE_KEY=ABC123

# fee to reserve in percent of the amount
LIGHTNING_FEE_PERCENT=1.0
# minimum fee to reserve
LIGHTNING_RESERVE_FEE_MIN=2000

<<<<<<< HEAD
# Management
# max mint balance in satoshis
# MINT_MAX_BALANCE=1000000
# max peg-in amount in satoshis
# MINT_MAX_PEG_IN=10000
# max peg-out amount in satoshis
# MINT_MAX_PEG_OUT=10000
# use to allow only peg-out to LN
# MINT_PEG_OUT_ONLY=FALSE
=======
# Limits

# Max peg-in amount in satoshis
# MINT_MAX_PEG_IN=100000
# Max peg-out amount in satoshis
# MINT_MAX_PEG_OUT=100000
# Use to allow only peg-out to LN
# MINT_PEG_OUT_ONLY=FALSE

# Rate limit requests to mint. Make sure that you can see request IPs in the logs.
# You may need to adjust your reverse proxy if you only see requests originating from 127.0.0.1
# MINT_RATE_LIMIT=TRUE
# Determines the number of all requests allowed per minute per IP
# MINT_GLOBAL_RATE_LIMIT_PER_MINUTE=60
# Determines the number of transactions (mint, melt, swap) allowed per minute per IP
# MINT_TRANSACTION_RATE_LIMIT_PER_MINUTE=20
>>>>>>> e0404797
<|MERGE_RESOLUTION|>--- conflicted
+++ resolved
@@ -86,19 +86,9 @@
 # minimum fee to reserve
 LIGHTNING_RESERVE_FEE_MIN=2000
 
-<<<<<<< HEAD
-# Management
-# max mint balance in satoshis
+# Limits
+# Max mint balance in satoshis
 # MINT_MAX_BALANCE=1000000
-# max peg-in amount in satoshis
-# MINT_MAX_PEG_IN=10000
-# max peg-out amount in satoshis
-# MINT_MAX_PEG_OUT=10000
-# use to allow only peg-out to LN
-# MINT_PEG_OUT_ONLY=FALSE
-=======
-# Limits
-
 # Max peg-in amount in satoshis
 # MINT_MAX_PEG_IN=100000
 # Max peg-out amount in satoshis
@@ -112,5 +102,4 @@
 # Determines the number of all requests allowed per minute per IP
 # MINT_GLOBAL_RATE_LIMIT_PER_MINUTE=60
 # Determines the number of transactions (mint, melt, swap) allowed per minute per IP
-# MINT_TRANSACTION_RATE_LIMIT_PER_MINUTE=20
->>>>>>> e0404797
+# MINT_TRANSACTION_RATE_LIMIT_PER_MINUTE=20