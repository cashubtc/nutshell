--- conflicted
+++ resolved
@@ -1,362 +1,358 @@
-"""
-Implementation of https://gist.github.com/phyro/935badc682057f418842c72961cf096c
-"""
-
-import math
-<<<<<<< HEAD
-from typing import List, Set
-=======
-from typing import Dict, List, Set
-
-from loguru import logger
->>>>>>> b7361145
-
-import cashu.core.b_dhke as b_dhke
-import cashu.core.bolt11 as bolt11
-from cashu.core.base import (
-    BlindedMessage,
-    BlindedSignature,
-    Invoice,
-    MintKeyset,
-    MintKeysets,
-    Proof,
-)
-from cashu.core.crypto import derive_keys, derive_keyset_id, derive_pubkeys
-from cashu.core.db import Database
-from cashu.core.helpers import fee_reserve
-from cashu.core.script import verify_script
-from cashu.core.secp import PublicKey
-from cashu.core.settings import LIGHTNING, MAX_ORDER
-from cashu.core.split import amount_split
-from cashu.lightning import WALLET
-from cashu.mint.crud import (
-    get_keyset,
-    get_lightning_invoice,
-    get_proofs_used,
-    invalidate_proof,
-    store_keyset,
-    store_lightning_invoice,
-    store_promise,
-    update_lightning_invoice,
-)
-
-
-class Ledger:
-    def __init__(self, secret_key: str, db: str, derivation_path=""):
-        self.proofs_used: Set[str] = set()
-        self.master_key = secret_key
-        self.derivation_path = derivation_path
-        self.db: Database = Database("mint", db)
-
-    async def load_used_proofs(self):
-        self.proofs_used = set(await get_proofs_used(db=self.db))
-
-    async def init_keysets(self):
-        """Loads all past keysets and stores the active one if not already in db"""
-        # generate current keyset from seed and current derivation path
-        self.keyset = MintKeyset(
-            seed=self.master_key, derivation_path=self.derivation_path
-        )
-        # check if current keyset is stored in db and store if not
-        current_keyset_local: List[MintKeyset] = await get_keyset(
-            id=self.keyset.id, db=self.db
-        )
-        if not len(current_keyset_local):
-            logger.debug(f"Storing keyset {self.keyset.id}")
-            await store_keyset(keyset=self.keyset, db=self.db)
-
-        # load all past keysets from db
-        # this needs two steps because the types of tmp_keysets and the argument of MintKeysets() are different
-        tmp_keysets: List[MintKeyset] = await get_keyset(db=self.db)
-        self.keysets = MintKeysets(tmp_keysets)
-        logger.debug(f"Keysets {self.keysets.keysets}")
-        # generate all derived keys from stored derivation paths of past keysets
-        for _, v in self.keysets.keysets.items():
-            v.generate_keys(self.master_key)
-
-        if len(self.keysets.keysets):
-            logger.debug(f"Loaded {len(self.keysets.keysets)} keysets from db.")
-
-    async def _generate_promises(self, amounts: List[int], B_s: List[str]):
-        """Generates promises that sum to the given amount."""
-        return [
-            await self._generate_promise(amount, PublicKey(bytes.fromhex(B_), raw=True))
-            for (amount, B_) in zip(amounts, B_s)
-        ]
-
-    async def _generate_promise(self, amount: int, B_: PublicKey):
-        """Generates a promise for given amount and returns a pair (amount, C')."""
-        secret_key = self.keyset.private_keys[amount]  # Get the correct key
-        C_ = b_dhke.step2_bob(B_, secret_key)
-        await store_promise(
-            amount, B_=B_.serialize().hex(), C_=C_.serialize().hex(), db=self.db
-        )
-        return BlindedSignature(amount=amount, C_=C_.serialize().hex())
-
-    def _check_spendable(self, proof: Proof):
-        """Checks whether the proof was already spent."""
-        return not proof.secret in self.proofs_used
-
-    def _verify_secret_or_script(self, proof: Proof):
-        if proof.secret and proof.script:
-            raise Exception("secret and script present at the same time.")
-        return True
-
-    def _verify_secret_criteria(self, proof: Proof):
-        if proof.secret is None or proof.secret == "":
-            raise Exception("no secret in proof.")
-        return True
-
-    def _verify_proof(self, proof: Proof):
-        """Verifies that the proof of promise was issued by this ledger."""
-        if not self._check_spendable(proof):
-            raise Exception(f"tokens already spent. Secret: {proof.secret}")
-        # if no keyset id is given in proof, assume the current one
-        if not proof.id:
-            secret_key = self.keyset.private_keys[proof.amount]
-        else:
-            # use the appropriate active keyset for this proof.id
-            secret_key = self.keysets.keysets[proof.id].private_keys[proof.amount]
-
-        C = PublicKey(bytes.fromhex(proof.C), raw=True)
-        return b_dhke.verify(secret_key, C, proof.secret)
-
-    def _verify_script(self, idx: int, proof: Proof):
-        """
-        Verify bitcoin script in proof.script commited to by <address> in proof.secret.
-        proof.secret format: P2SH:<address>:<secret>
-        """
-        # if no script is given
-        if (
-            proof.script is None
-            or proof.script.script is None
-            or proof.script.signature is None
-        ):
-            if len(proof.secret.split("P2SH:")) == 2:
-                # secret indicates a script but no script is present
-                return False
-            else:
-                # secret indicates no script, so treat script as valid
-                return True
-        # execute and verify P2SH
-        txin_p2sh_address, valid = verify_script(
-            proof.script.script, proof.script.signature
-        )
-        if valid:
-            # check if secret commits to script address
-            # format: P2SH:<address>:<secret>
-            assert len(proof.secret.split(":")) == 3, "secret format wrong."
-            assert proof.secret.split(":")[1] == str(
-                txin_p2sh_address
-            ), f"secret does not contain correct P2SH address: {proof.secret.split(':')[1]} is not {txin_p2sh_address}."
-        return valid
-
-    def _verify_outputs(self, total: int, amount: int, outputs: List[BlindedMessage]):
-        """Verifies the expected split was correctly computed"""
-        frst_amt, scnd_amt = total - amount, amount  # we have two amounts to split to
-        frst_outputs = amount_split(frst_amt)
-        scnd_outputs = amount_split(scnd_amt)
-        expected = frst_outputs + scnd_outputs
-        given = [o.amount for o in outputs]
-        return given == expected
-
-    def _verify_no_duplicates(self, proofs: List[Proof], outputs: List[BlindedMessage]):
-        secrets = [p.secret for p in proofs]
-        if len(secrets) != len(list(set(secrets))):
-            return False
-        B_s = [od.B_ for od in outputs]
-        if len(B_s) != len(list(set(B_s))):
-            return False
-        return True
-
-    def _verify_split_amount(self, amount: int):
-        """Split amount like output amount can't be negative or too big."""
-        try:
-            self._verify_amount(amount)
-        except:
-            # For better error message
-            raise Exception("invalid split amount: " + str(amount))
-
-    def _verify_amount(self, amount: int):
-        """Any amount used should be a positive integer not larger than 2^MAX_ORDER."""
-        valid = isinstance(amount, int) and amount > 0 and amount < 2**MAX_ORDER
-        if not valid:
-            raise Exception("invalid amount: " + str(amount))
-        return amount
-
-    def _verify_equation_balanced(
-        self, proofs: List[Proof], outs: List[BlindedSignature]
-    ):
-        """Verify that Σoutputs - Σinputs = 0."""
-        sum_inputs = sum(self._verify_amount(p.amount) for p in proofs)
-        sum_outputs = sum(self._verify_amount(p.amount) for p in outs)
-        assert sum_outputs - sum_inputs == 0
-
-    def _get_output_split(self, amount: int):
-        """Given an amount returns a list of amounts returned e.g. 13 is [1, 4, 8]."""
-        self._verify_amount(amount)
-        bits_amt = bin(amount)[::-1][:-2]
-        rv = []
-        for (pos, bit) in enumerate(bits_amt):
-            if bit == "1":
-                rv.append(2**pos)
-        return rv
-
-    async def _request_lightning_invoice(self, amount: int):
-        """Returns an invoice from the Lightning backend."""
-        error, balance = await WALLET.status()
-        if error:
-            raise Exception(f"Lightning wallet not responding: {error}")
-        ok, checking_id, payment_request, error_message = await WALLET.create_invoice(
-            amount, "cashu deposit"
-        )
-        return payment_request, checking_id
-
-    async def _check_lightning_invoice(self, amounts, payment_hash: str):
-        """Checks with the Lightning backend whether an invoice with this payment_hash was paid."""
-        invoice: Invoice = await get_lightning_invoice(payment_hash, db=self.db)
-        if invoice.issued:
-            raise Exception("tokens already issued for this invoice.")
-        total_requested = sum([amount for amount in amounts])
-        if total_requested > invoice.amount:
-            raise Exception(
-                f"Requested amount too high: {total_requested}. Invoice amount: {invoice.amount}"
-            )
-        status = await WALLET.get_invoice_status(payment_hash)
-        if status.paid:
-            await update_lightning_invoice(payment_hash, issued=True, db=self.db)
-        return status.paid
-
-    async def _pay_lightning_invoice(self, invoice: str, fees_msat: int):
-        """Returns an invoice from the Lightning backend."""
-        error, _ = await WALLET.status()
-        if error:
-            raise Exception(f"Lightning wallet not responding: {error}")
-        ok, checking_id, fee_msat, preimage, error_message = await WALLET.pay_invoice(
-            invoice, fee_limit_msat=fees_msat
-        )
-        return ok, preimage
-
-    async def _invalidate_proofs(self, proofs: List[Proof]):
-        """Adds secrets of proofs to the list of knwon secrets and stores them in the db."""
-        # Mark proofs as used and prepare new promises
-        proof_msgs = set([p.secret for p in proofs])
-        self.proofs_used |= proof_msgs
-        # store in db
-        for p in proofs:
-            await invalidate_proof(p, db=self.db)
-
-    def _serialize_pubkeys(self):
-        """Returns public keys for possible amounts."""
-        return {a: p.serialize().hex() for a, p in self.keyset.public_keys.items()}
-
-    # Public methods
-    def get_keyset(self):
-        return self._serialize_pubkeys()
-
-    async def request_mint(self, amount):
-        """Returns Lightning invoice and stores it in the db."""
-        payment_request, checking_id = await self._request_lightning_invoice(amount)
-        invoice = Invoice(
-            amount=amount, pr=payment_request, hash=checking_id, issued=False
-        )
-        if not payment_request or not checking_id:
-            raise Exception(f"Could not create Lightning invoice.")
-        await store_lightning_invoice(invoice, db=self.db)
-        return payment_request, checking_id
-
-    async def mint(self, B_s: List[PublicKey], amounts: List[int], payment_hash=None):
-        """Mints a promise for coins for B_."""
-        # check if lightning invoice was paid
-        if LIGHTNING:
-            try:
-                paid = await self._check_lightning_invoice(amounts, payment_hash)
-            except Exception as e:
-                raise Exception("could not check invoice: " + str(e))
-            if not paid:
-                raise Exception("Lightning invoice not paid yet.")
-
-        for amount in amounts:
-            if amount not in [2**i for i in range(MAX_ORDER)]:
-                raise Exception(f"Can only mint amounts up to {2**MAX_ORDER}.")
-
-        promises = [
-            await self._generate_promise(amount, B_) for B_, amount in zip(B_s, amounts)
-        ]
-        return promises
-
-    async def melt(self, proofs: List[Proof], invoice: str):
-        """Invalidates proofs and pays a Lightning invoice."""
-        # Verify proofs
-        if not all([self._verify_proof(p) for p in proofs]):
-            raise Exception("could not verify proofs.")
-
-        total_provided = sum([p["amount"] for p in proofs])
-        invoice_obj = bolt11.decode(invoice)
-        amount = math.ceil(invoice_obj.amount_msat / 1000)
-        fees_msat = await self.check_fees(invoice)
-        assert total_provided >= amount + fees_msat / 1000, Exception(
-            "provided proofs not enough for Lightning payment."
-        )
-
-        status, preimage = await self._pay_lightning_invoice(invoice, fees_msat)
-        if status == True:
-            await self._invalidate_proofs(proofs)
-        return status, preimage
-
-    async def check_spendable(self, proofs: List[Proof]):
-        """Checks if all provided proofs are valid and still spendable (i.e. have not been spent)."""
-        return {i: self._check_spendable(p) for i, p in enumerate(proofs)}
-
-    async def check_fees(self, pr: str):
-        """Returns the fees (in msat) required to pay this pr."""
-        decoded_invoice = bolt11.decode(pr)
-        amount = math.ceil(decoded_invoice.amount_msat / 1000)
-        # hack: check if it's internal, if it exists, it will return paid = False,
-        # if id does not exist (not internal), it returns paid = None
-        paid = await WALLET.get_invoice_status(decoded_invoice.payment_hash)
-        internal = paid.paid == False
-        fees_msat = fee_reserve(amount * 1000, internal)
-        return fees_msat
-
-    async def split(
-        self, proofs: List[Proof], amount: int, outputs: List[BlindedMessage]
-    ):
-        """Consumes proofs and prepares new promises based on the amount split."""
-        total = sum([p.amount for p in proofs])
-
-        # verify that amount is kosher
-        self._verify_split_amount(amount)
-        # verify overspending attempt
-        if amount > total:
-            raise Exception("split amount is higher than the total sum.")
-
-        # Verify scripts
-        if not all([self._verify_script(i, p) for i, p in enumerate(proofs)]):
-            raise Exception("script verification failed.")
-        # Verify secret criteria
-        if not all([self._verify_secret_criteria(p) for p in proofs]):
-            raise Exception("secrets do not match criteria.")
-        # verify that only unique proofs and outputs were used
-        if not self._verify_no_duplicates(proofs, outputs):
-            raise Exception("duplicate proofs or promises.")
-        # verify that outputs have the correct amount
-        if not self._verify_outputs(total, amount, outputs):
-            raise Exception("split of promises is not as expected.")
-        # Verify proofs
-        if not all([self._verify_proof(p) for p in proofs]):
-            raise Exception("could not verify proofs.")
-
-        # Mark proofs as used and prepare new promises
-        await self._invalidate_proofs(proofs)
-
-        outs_fst = amount_split(total - amount)
-        outs_snd = amount_split(amount)
-        B_fst = [od.B_ for od in outputs[: len(outs_fst)]]
-        B_snd = [od.B_ for od in outputs[len(outs_fst) :]]
-        prom_fst, prom_snd = await self._generate_promises(
-            outs_fst, B_fst
-        ), await self._generate_promises(outs_snd, B_snd)
-        # verify amounts in produced proofs
-        self._verify_equation_balanced(proofs, prom_fst + prom_snd)
-        return prom_fst, prom_snd
+"""
+Implementation of https://gist.github.com/phyro/935badc682057f418842c72961cf096c
+"""
+
+import math
+from typing import Dict, List, Set
+
+from loguru import logger
+
+import cashu.core.b_dhke as b_dhke
+import cashu.core.bolt11 as bolt11
+from cashu.core.base import (
+    BlindedMessage,
+    BlindedSignature,
+    Invoice,
+    MintKeyset,
+    MintKeysets,
+    Proof,
+)
+from cashu.core.crypto import derive_keys, derive_keyset_id, derive_pubkeys
+from cashu.core.db import Database
+from cashu.core.helpers import fee_reserve
+from cashu.core.script import verify_script
+from cashu.core.secp import PublicKey
+from cashu.core.settings import LIGHTNING, MAX_ORDER
+from cashu.core.split import amount_split
+from cashu.lightning import WALLET
+from cashu.mint.crud import (
+    get_keyset,
+    get_lightning_invoice,
+    get_proofs_used,
+    invalidate_proof,
+    store_keyset,
+    store_lightning_invoice,
+    store_promise,
+    update_lightning_invoice,
+)
+
+
+class Ledger:
+    def __init__(self, secret_key: str, db: str, derivation_path=""):
+        self.proofs_used: Set[str] = set()
+        self.master_key = secret_key
+        self.derivation_path = derivation_path
+        self.db: Database = Database("mint", db)
+
+    async def load_used_proofs(self):
+        self.proofs_used = set(await get_proofs_used(db=self.db))
+
+    async def init_keysets(self):
+        """Loads all past keysets and stores the active one if not already in db"""
+        # generate current keyset from seed and current derivation path
+        self.keyset = MintKeyset(
+            seed=self.master_key, derivation_path=self.derivation_path
+        )
+        # check if current keyset is stored in db and store if not
+        current_keyset_local: List[MintKeyset] = await get_keyset(
+            id=self.keyset.id, db=self.db
+        )
+        if not len(current_keyset_local):
+            logger.debug(f"Storing keyset {self.keyset.id}")
+            await store_keyset(keyset=self.keyset, db=self.db)
+
+        # load all past keysets from db
+        # this needs two steps because the types of tmp_keysets and the argument of MintKeysets() are different
+        tmp_keysets: List[MintKeyset] = await get_keyset(db=self.db)
+        self.keysets = MintKeysets(tmp_keysets)
+        logger.debug(f"Keysets {self.keysets.keysets}")
+        # generate all derived keys from stored derivation paths of past keysets
+        for _, v in self.keysets.keysets.items():
+            v.generate_keys(self.master_key)
+
+        if len(self.keysets.keysets):
+            logger.debug(f"Loaded {len(self.keysets.keysets)} keysets from db.")
+
+    async def _generate_promises(self, amounts: List[int], B_s: List[str]):
+        """Generates promises that sum to the given amount."""
+        return [
+            await self._generate_promise(amount, PublicKey(bytes.fromhex(B_), raw=True))
+            for (amount, B_) in zip(amounts, B_s)
+        ]
+
+    async def _generate_promise(self, amount: int, B_: PublicKey):
+        """Generates a promise for given amount and returns a pair (amount, C')."""
+        secret_key = self.keyset.private_keys[amount]  # Get the correct key
+        C_ = b_dhke.step2_bob(B_, secret_key)
+        await store_promise(
+            amount, B_=B_.serialize().hex(), C_=C_.serialize().hex(), db=self.db
+        )
+        return BlindedSignature(amount=amount, C_=C_.serialize().hex())
+
+    def _check_spendable(self, proof: Proof):
+        """Checks whether the proof was already spent."""
+        return not proof.secret in self.proofs_used
+
+    def _verify_secret_or_script(self, proof: Proof):
+        if proof.secret and proof.script:
+            raise Exception("secret and script present at the same time.")
+        return True
+
+    def _verify_secret_criteria(self, proof: Proof):
+        if proof.secret is None or proof.secret == "":
+            raise Exception("no secret in proof.")
+        return True
+
+    def _verify_proof(self, proof: Proof):
+        """Verifies that the proof of promise was issued by this ledger."""
+        if not self._check_spendable(proof):
+            raise Exception(f"tokens already spent. Secret: {proof.secret}")
+        # if no keyset id is given in proof, assume the current one
+        if not proof.id:
+            secret_key = self.keyset.private_keys[proof.amount]
+        else:
+            # use the appropriate active keyset for this proof.id
+            secret_key = self.keysets.keysets[proof.id].private_keys[proof.amount]
+
+        C = PublicKey(bytes.fromhex(proof.C), raw=True)
+        return b_dhke.verify(secret_key, C, proof.secret)
+
+    def _verify_script(self, idx: int, proof: Proof):
+        """
+        Verify bitcoin script in proof.script commited to by <address> in proof.secret.
+        proof.secret format: P2SH:<address>:<secret>
+        """
+        # if no script is given
+        if (
+            proof.script is None
+            or proof.script.script is None
+            or proof.script.signature is None
+        ):
+            if len(proof.secret.split("P2SH:")) == 2:
+                # secret indicates a script but no script is present
+                return False
+            else:
+                # secret indicates no script, so treat script as valid
+                return True
+        # execute and verify P2SH
+        txin_p2sh_address, valid = verify_script(
+            proof.script.script, proof.script.signature
+        )
+        if valid:
+            # check if secret commits to script address
+            # format: P2SH:<address>:<secret>
+            assert len(proof.secret.split(":")) == 3, "secret format wrong."
+            assert proof.secret.split(":")[1] == str(
+                txin_p2sh_address
+            ), f"secret does not contain correct P2SH address: {proof.secret.split(':')[1]} is not {txin_p2sh_address}."
+        return valid
+
+    def _verify_outputs(self, total: int, amount: int, outputs: List[BlindedMessage]):
+        """Verifies the expected split was correctly computed"""
+        frst_amt, scnd_amt = total - amount, amount  # we have two amounts to split to
+        frst_outputs = amount_split(frst_amt)
+        scnd_outputs = amount_split(scnd_amt)
+        expected = frst_outputs + scnd_outputs
+        given = [o.amount for o in outputs]
+        return given == expected
+
+    def _verify_no_duplicates(self, proofs: List[Proof], outputs: List[BlindedMessage]):
+        secrets = [p.secret for p in proofs]
+        if len(secrets) != len(list(set(secrets))):
+            return False
+        B_s = [od.B_ for od in outputs]
+        if len(B_s) != len(list(set(B_s))):
+            return False
+        return True
+
+    def _verify_split_amount(self, amount: int):
+        """Split amount like output amount can't be negative or too big."""
+        try:
+            self._verify_amount(amount)
+        except:
+            # For better error message
+            raise Exception("invalid split amount: " + str(amount))
+
+    def _verify_amount(self, amount: int):
+        """Any amount used should be a positive integer not larger than 2^MAX_ORDER."""
+        valid = isinstance(amount, int) and amount > 0 and amount < 2**MAX_ORDER
+        if not valid:
+            raise Exception("invalid amount: " + str(amount))
+        return amount
+
+    def _verify_equation_balanced(
+        self, proofs: List[Proof], outs: List[BlindedSignature]
+    ):
+        """Verify that Σoutputs - Σinputs = 0."""
+        sum_inputs = sum(self._verify_amount(p.amount) for p in proofs)
+        sum_outputs = sum(self._verify_amount(p.amount) for p in outs)
+        assert sum_outputs - sum_inputs == 0
+
+    def _get_output_split(self, amount: int):
+        """Given an amount returns a list of amounts returned e.g. 13 is [1, 4, 8]."""
+        self._verify_amount(amount)
+        bits_amt = bin(amount)[::-1][:-2]
+        rv = []
+        for (pos, bit) in enumerate(bits_amt):
+            if bit == "1":
+                rv.append(2**pos)
+        return rv
+
+    async def _request_lightning_invoice(self, amount: int):
+        """Returns an invoice from the Lightning backend."""
+        error, balance = await WALLET.status()
+        if error:
+            raise Exception(f"Lightning wallet not responding: {error}")
+        ok, checking_id, payment_request, error_message = await WALLET.create_invoice(
+            amount, "cashu deposit"
+        )
+        return payment_request, checking_id
+
+    async def _check_lightning_invoice(self, amounts, payment_hash: str):
+        """Checks with the Lightning backend whether an invoice with this payment_hash was paid."""
+        invoice: Invoice = await get_lightning_invoice(payment_hash, db=self.db)
+        if invoice.issued:
+            raise Exception("tokens already issued for this invoice.")
+        total_requested = sum([amount for amount in amounts])
+        if total_requested > invoice.amount:
+            raise Exception(
+                f"Requested amount too high: {total_requested}. Invoice amount: {invoice.amount}"
+            )
+        status = await WALLET.get_invoice_status(payment_hash)
+        if status.paid:
+            await update_lightning_invoice(payment_hash, issued=True, db=self.db)
+        return status.paid
+
+    async def _pay_lightning_invoice(self, invoice: str, fees_msat: int):
+        """Returns an invoice from the Lightning backend."""
+        error, _ = await WALLET.status()
+        if error:
+            raise Exception(f"Lightning wallet not responding: {error}")
+        ok, checking_id, fee_msat, preimage, error_message = await WALLET.pay_invoice(
+            invoice, fee_limit_msat=fees_msat
+        )
+        return ok, preimage
+
+    async def _invalidate_proofs(self, proofs: List[Proof]):
+        """Adds secrets of proofs to the list of knwon secrets and stores them in the db."""
+        # Mark proofs as used and prepare new promises
+        proof_msgs = set([p.secret for p in proofs])
+        self.proofs_used |= proof_msgs
+        # store in db
+        for p in proofs:
+            await invalidate_proof(p, db=self.db)
+
+    def _serialize_pubkeys(self):
+        """Returns public keys for possible amounts."""
+        return {a: p.serialize().hex() for a, p in self.keyset.public_keys.items()}
+
+    # Public methods
+    def get_keyset(self):
+        return self._serialize_pubkeys()
+
+    async def request_mint(self, amount):
+        """Returns Lightning invoice and stores it in the db."""
+        payment_request, checking_id = await self._request_lightning_invoice(amount)
+        invoice = Invoice(
+            amount=amount, pr=payment_request, hash=checking_id, issued=False
+        )
+        if not payment_request or not checking_id:
+            raise Exception(f"Could not create Lightning invoice.")
+        await store_lightning_invoice(invoice, db=self.db)
+        return payment_request, checking_id
+
+    async def mint(self, B_s: List[PublicKey], amounts: List[int], payment_hash=None):
+        """Mints a promise for coins for B_."""
+        # check if lightning invoice was paid
+        if LIGHTNING:
+            try:
+                paid = await self._check_lightning_invoice(amounts, payment_hash)
+            except Exception as e:
+                raise Exception("could not check invoice: " + str(e))
+            if not paid:
+                raise Exception("Lightning invoice not paid yet.")
+
+        for amount in amounts:
+            if amount not in [2**i for i in range(MAX_ORDER)]:
+                raise Exception(f"Can only mint amounts up to {2**MAX_ORDER}.")
+
+        promises = [
+            await self._generate_promise(amount, B_) for B_, amount in zip(B_s, amounts)
+        ]
+        return promises
+
+    async def melt(self, proofs: List[Proof], invoice: str):
+        """Invalidates proofs and pays a Lightning invoice."""
+        # Verify proofs
+        if not all([self._verify_proof(p) for p in proofs]):
+            raise Exception("could not verify proofs.")
+
+        total_provided = sum([p["amount"] for p in proofs])
+        invoice_obj = bolt11.decode(invoice)
+        amount = math.ceil(invoice_obj.amount_msat / 1000)
+        fees_msat = await self.check_fees(invoice)
+        assert total_provided >= amount + fees_msat / 1000, Exception(
+            "provided proofs not enough for Lightning payment."
+        )
+
+        status, preimage = await self._pay_lightning_invoice(invoice, fees_msat)
+        if status == True:
+            await self._invalidate_proofs(proofs)
+        return status, preimage
+
+    async def check_spendable(self, proofs: List[Proof]):
+        """Checks if all provided proofs are valid and still spendable (i.e. have not been spent)."""
+        return {i: self._check_spendable(p) for i, p in enumerate(proofs)}
+
+    async def check_fees(self, pr: str):
+        """Returns the fees (in msat) required to pay this pr."""
+        decoded_invoice = bolt11.decode(pr)
+        amount = math.ceil(decoded_invoice.amount_msat / 1000)
+        # hack: check if it's internal, if it exists, it will return paid = False,
+        # if id does not exist (not internal), it returns paid = None
+        paid = await WALLET.get_invoice_status(decoded_invoice.payment_hash)
+        internal = paid.paid == False
+        fees_msat = fee_reserve(amount * 1000, internal)
+        return fees_msat
+
+    async def split(
+        self, proofs: List[Proof], amount: int, outputs: List[BlindedMessage]
+    ):
+        """Consumes proofs and prepares new promises based on the amount split."""
+        total = sum([p.amount for p in proofs])
+
+        # verify that amount is kosher
+        self._verify_split_amount(amount)
+        # verify overspending attempt
+        if amount > total:
+            raise Exception("split amount is higher than the total sum.")
+
+        # Verify scripts
+        if not all([self._verify_script(i, p) for i, p in enumerate(proofs)]):
+            raise Exception("script verification failed.")
+        # Verify secret criteria
+        if not all([self._verify_secret_criteria(p) for p in proofs]):
+            raise Exception("secrets do not match criteria.")
+        # verify that only unique proofs and outputs were used
+        if not self._verify_no_duplicates(proofs, outputs):
+            raise Exception("duplicate proofs or promises.")
+        # verify that outputs have the correct amount
+        if not self._verify_outputs(total, amount, outputs):
+            raise Exception("split of promises is not as expected.")
+        # Verify proofs
+        if not all([self._verify_proof(p) for p in proofs]):
+            raise Exception("could not verify proofs.")
+
+        # Mark proofs as used and prepare new promises
+        await self._invalidate_proofs(proofs)
+
+        outs_fst = amount_split(total - amount)
+        outs_snd = amount_split(amount)
+        B_fst = [od.B_ for od in outputs[: len(outs_fst)]]
+        B_snd = [od.B_ for od in outputs[len(outs_fst) :]]
+        prom_fst, prom_snd = await self._generate_promises(
+            outs_fst, B_fst
+        ), await self._generate_promises(outs_snd, B_snd)
+        # verify amounts in produced proofs
+        self._verify_equation_balanced(proofs, prom_fst + prom_snd)
+        return prom_fst, prom_snd