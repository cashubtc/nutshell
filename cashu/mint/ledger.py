--- conflicted
+++ resolved
@@ -1,805 +1,794 @@
-import asyncio
-import math
-from typing import Dict, List, Literal, Optional, Set, Tuple, Union
-
-from loguru import logger
-
-from ..core import bolt11
-from ..core.base import (
-    DLEQ,
-    BlindedMessage,
-    BlindedSignature,
-    Invoice,
-    MintKeyset,
-    MintKeysets,
-    Proof,
-)
-from ..core.crypto import b_dhke
-from ..core.crypto.keys import derive_pubkey, random_hash
-from ..core.crypto.secp import PublicKey
-from ..core.db import Connection, Database
-from ..core.errors import (
-    InvoiceNotPaidError,
-    KeysetError,
-    KeysetNotFoundError,
-    LightningError,
-    NotAllowedError,
-    TransactionError,
-)
-from ..core.helpers import fee_reserve, sum_proofs
-from ..core.settings import settings
-from ..core.split import amount_split
-from ..lightning.base import Wallet
-from ..mint.crud import LedgerCrud
-from .conditions import LedgerSpendingConditions
-from .verification import LedgerVerification
-
-
-class Ledger(LedgerVerification, LedgerSpendingConditions):
-    locks: Dict[str, asyncio.Lock] = {}  # holds multiprocessing locks
-    proofs_pending_lock: asyncio.Lock = (
-        asyncio.Lock()
-    )  # holds locks for proofs_pending database
-
-    def __init__(
-        self,
-        db: Database,
-        seed: str,
-        lightning: Wallet,
-        derivation_path="",
-        crud=LedgerCrud,
-    ):
-        self.secrets_used: Set[str] = set()
-        self.master_key = seed
-        self.derivation_path = derivation_path
-
-        self.db = db
-        self.crud = crud
-        self.lightning = lightning
-        self.pubkey = derive_pubkey(self.master_key)
-        self.keysets = MintKeysets([])
-
-    # ------- KEYS -------
-
-    async def load_keyset(self, derivation_path, autosave=True) -> MintKeyset:
-        """Load the keyset for a derivation path if it already exists. If not generate new one and store in the db.
-
-        Args:
-            derivation_path (_type_): Derivation path from which the keyset is generated.
-            autosave (bool, optional): Store newly-generated keyset if not already in database. Defaults to True.
-
-        Returns:
-            MintKeyset: Keyset
-        """
-        keyset = MintKeyset(
-            seed=self.master_key,
-            derivation_path=derivation_path,
-            version=settings.version,
-        )
-        # load the keyset from db
-        logger.trace(f"crud: loading keyset for {derivation_path}")
-        tmp_keyset_local: List[MintKeyset] = await self.crud.get_keyset(
-            derivation_path=derivation_path, db=self.db
-        )
-        logger.trace(f"crud: loaded {len(tmp_keyset_local)} keysets")
-        if tmp_keyset_local:
-            # we have a keyset for this derivation path
-            keyset = tmp_keyset_local[0]
-            # we need to initialize it
-            keyset.generate_keys(self.master_key)
-
-        else:
-            # no keyset for this derivation path yet
-            # we generate a new keyset
-            logger.debug(f"Generating new keyset {keyset.id}.")
-            keyset = MintKeyset(
-                seed=self.master_key,
-                derivation_path=derivation_path,
-                version=settings.version,
-            )
-            if autosave:
-                logger.debug(f"crud: storing new keyset {keyset.id}.")
-                await self.crud.store_keyset(keyset=keyset, db=self.db)
-                logger.trace(f"crud: stored new keyset {keyset.id}.")
-
-        # store the new keyset in the current keysets
-        self.keysets.keysets[keyset.id] = keyset
-        logger.debug(f"Loaded keyset {keyset.id}.")
-        return keyset
-
-    async def init_keysets(self, autosave=True) -> None:
-        """Initializes all keysets of the mint from the db. Loads all past keysets and generate their keys. Then load the current keyset.
-
-        Args:
-            autosave (bool, optional): Whether the current keyset should be saved if it is
-            not in the database yet. Will be passed to `self.load_keyset` where it is
-            generated from `self.derivation_path`. Defaults to True.
-        """
-        # load all past keysets from db
-        logger.trace("crud: loading keysets")
-        tmp_keysets: List[MintKeyset] = await self.crud.get_keyset(db=self.db)
-        logger.trace(f"crud: loaded {len(tmp_keysets)} keysets")
-        # add keysets from db to current keysets
-        for k in tmp_keysets:
-            if k.id and k.id not in self.keysets.keysets:
-                self.keysets.keysets[k.id] = k
-
-        # generate keys for all keysets in the database
-        for _, v in self.keysets.keysets.items():
-            # we already generated the keys for this keyset
-            if v.id and v.public_keys and len(v.public_keys):
-                continue
-            logger.debug(f"Generating keys for keyset {v.id}")
-            v.generate_keys(self.master_key)
-
-        logger.debug(
-            f"Initialized {len(self.keysets.keysets)} keysets from the database."
-        )
-        # load the current keyset
-        self.keyset = await self.load_keyset(self.derivation_path, autosave)
-
-    def get_keyset(self, keyset_id: Optional[str] = None) -> Dict[int, str]:
-        """Returns a dictionary of hex public keys of a specific keyset for each supported amount"""
-        if keyset_id and keyset_id not in self.keysets.keysets:
-            raise KeysetNotFoundError()
-        keyset = self.keysets.keysets[keyset_id] if keyset_id else self.keyset
-        assert keyset.public_keys, KeysetError("no public keys for this keyset")
-        return {a: p.serialize().hex() for a, p in keyset.public_keys.items()}
-
-    # ------- LIGHTNING -------
-
-    async def _request_lightning_invoice(self, amount: int) -> Tuple[str, str]:
-        """Generate a Lightning invoice using the funding source backend.
-
-        Args:
-            amount (int): Amount of invoice (in Satoshis)
-
-        Raises:
-            Exception: Error with funding source.
-
-        Returns:
-            Tuple[str, str]: Bolt11 invoice and payment hash (for lookup)
-        """
-        logger.trace(
-            "_request_lightning_invoice: Requesting Lightning invoice for"
-            f" {amount} satoshis."
-        )
-        error, balance = await self.lightning.status()
-        logger.trace(f"_request_lightning_invoice: Lightning wallet balance: {balance}")
-        if error:
-            raise LightningError(f"Lightning wallet not responding: {error}")
-        (
-            ok,
-            checking_id,
-            payment_request,
-            error_message,
-        ) = await self.lightning.create_invoice(amount, "Cashu deposit")
-        logger.trace(
-            f"_request_lightning_invoice: Lightning invoice: {payment_request}"
-        )
-
-        if not ok:
-            raise LightningError(f"Lightning wallet error: {error_message}")
-        assert payment_request and checking_id, LightningError(
-            "could not fetch invoice from Lightning backend"
-        )
-        return payment_request, checking_id
-
-    async def _check_lightning_invoice(
-        self, amount: int, hash: str, conn: Optional[Connection] = None
-    ) -> Literal[True]:
-        """Checks with the Lightning backend whether an invoice stored with `hash` was paid.
-
-        Args:
-            amount (int): Amount of the outputs the wallet wants in return (in Satoshis).
-            hash (str): Hash to look up Lightning invoice by.
-
-        Raises:
-            Exception: Invoice not found.
-            Exception: Tokens for invoice already issued.
-            Exception: Amount larger than invoice amount.
-            Exception: Invoice not paid yet
-            e: Update database and pass through error.
-
-        Returns:
-            bool: True if invoice has been paid, else False
-        """
-        invoice: Union[Invoice, None] = await self.crud.get_lightning_invoice(
-            id=hash, db=self.db, conn=conn
-        )
-        if invoice is None:
-            raise LightningError("invoice not found.")
-        if invoice.issued:
-            raise LightningError("tokens already issued for this invoice.")
-        if amount > invoice.amount:
-            raise LightningError(
-                f"requested amount too high: {amount}. Invoice amount: {invoice.amount}"
-            )
-        assert invoice.payment_hash, "invoice has no payment hash."
-<<<<<<< HEAD
-
-        # set this invoice as issued
-        logger.trace(f"crud: setting invoice {invoice.payment_hash} as issued")
-        await self.crud.update_lightning_invoice(
-            id=hash, issued=True, db=self.db, conn=conn
-=======
-        status = await self.lightning.get_invoice_status(invoice.payment_hash)
-        logger.trace(
-            f"_check_lightning_invoice: invoice {invoice.payment_hash} status: {status}"
->>>>>>> c444a063
-        )
-        if not status.paid:
-            raise InvoiceNotPaidError()
-
-<<<<<<< HEAD
-        try:
-            if amount > invoice.amount:
-                raise LightningError(
-                    f"requested amount too high: {amount}. Invoice amount:"
-                    f" {invoice.amount}"
-                )
-            logger.trace(
-                f"_check_lightning_invoice: checking invoice {invoice.payment_hash}"
-            )
-            status = await self.lightning.get_invoice_status(invoice.payment_hash)
-            logger.trace(
-                f"_check_lightning_invoice: invoice {invoice.payment_hash} status:"
-                f" {status}"
-            )
-            if status.paid:
-                return status.paid
-            else:
-                raise InvoiceNotPaidError()
-        except Exception as e:
-            # unset issued
-            logger.trace(f"crud: unsetting invoice {invoice.payment_hash} as issued")
-            await self.crud.update_lightning_invoice(
-                id=hash, issued=False, db=self.db, conn=conn
-            )
-            logger.trace(f"crud: invoice {invoice.payment_hash} unset as issued")
-            raise e
-=======
-        return status.paid
->>>>>>> c444a063
-
-    async def _pay_lightning_invoice(self, invoice: str, fee_limit_msat: int):
-        """Pays a Lightning invoice via the funding source backend.
-
-        Args:
-            invoice (str): Bolt11 Lightning invoice
-            fee_limit_msat (int): Maximum fee reserve for payment (in Millisatoshi)
-
-        Raises:
-            Exception: Funding source error.
-
-        Returns:
-            Tuple[bool, string, int]: Returns payment status, preimage of invoice, paid fees (in Millisatoshi)
-        """
-        error, balance = await self.lightning.status()
-        if error:
-            raise LightningError(f"Lightning wallet not responding: {error}")
-        (
-            ok,
-            checking_id,
-            fee_msat,
-            preimage,
-            error_message,
-        ) = await self.lightning.pay_invoice(invoice, fee_limit_msat=fee_limit_msat)
-        logger.trace(f"_pay_lightning_invoice: Lightning payment status: {ok}")
-        # make sure that fee is positive
-        fee_msat = abs(fee_msat) if fee_msat else fee_msat
-        return ok, preimage, fee_msat
-
-    # ------- ECASH -------
-
-    async def _invalidate_proofs(self, proofs: List[Proof]) -> None:
-        """Adds secrets of proofs to the list of known secrets and stores them in the db.
-        Removes proofs from pending table. This is executed if the ecash has been redeemed.
-
-        Args:
-            proofs (List[Proof]): Proofs to add to known secret table.
-        """
-        # Mark proofs as used and prepare new promises
-        secrets = set([p.secret for p in proofs])
-        self.secrets_used |= secrets
-        # store in db
-        for p in proofs:
-            await self.crud.invalidate_proof(proof=p, db=self.db)
-
-    async def _generate_change_promises(
-        self,
-        total_provided: int,
-        invoice_amount: int,
-        ln_fee_msat: int,
-        outputs: Optional[List[BlindedMessage]],
-        keyset: Optional[MintKeyset] = None,
-    ) -> List[BlindedSignature]:
-        """Generates a set of new promises (blinded signatures) from a set of blank outputs
-        (outputs with no or ignored amount) by looking at the difference between the Lightning
-        fee reserve provided by the wallet and the actual Lightning fee paid by the mint.
-
-        If there is a positive difference, produces maximum `n_return_outputs` new outputs
-        with values close or equal to the fee difference. If the given number of `outputs` matches
-        the equation defined in NUT-08, we can be sure to return the overpaid fee perfectly.
-        Otherwise, a smaller amount will be returned.
-
-        Args:
-            total_provided (int): Amount of the proofs provided by the wallet.
-            invoice_amount (int): Amount of the invoice to be paid.
-            ln_fee_msat (int): Actually paid Lightning network fees.
-            outputs (Optional[List[BlindedMessage]]): Outputs to sign for returning the overpaid fees.
-
-        Raises:
-            Exception: Output validation failed.
-
-        Returns:
-            List[BlindedSignature]: Signatures on the outputs.
-        """
-        # we make sure that the fee is positive
-        ln_fee_msat = abs(ln_fee_msat)
-
-        ln_fee_sat = math.ceil(ln_fee_msat / 1000)
-        user_paid_fee_sat = total_provided - invoice_amount
-        overpaid_fee_sat = user_paid_fee_sat - ln_fee_sat
-        logger.debug(
-            f"Lightning fee was: {ln_fee_sat}. User paid: {user_paid_fee_sat}. "
-            f"Returning difference: {overpaid_fee_sat}."
-        )
-
-        if overpaid_fee_sat > 0 and outputs is not None:
-            return_amounts = amount_split(overpaid_fee_sat)
-
-            # We return at most as many outputs as were provided or as many as are
-            # required to pay back the overpaid fee.
-            n_return_outputs = min(len(outputs), len(return_amounts))
-
-            # we only need as many outputs as we have change to return
-            outputs = outputs[:n_return_outputs]
-            # we sort the return_amounts in descending order so we only
-            # take the largest values in the next step
-            return_amounts_sorted = sorted(return_amounts, reverse=True)
-            # we need to imprint these amounts into the blanket outputs
-            for i in range(len(outputs)):
-                outputs[i].amount = return_amounts_sorted[i]  # type: ignore
-            if not self._verify_no_duplicate_outputs(outputs):
-                raise TransactionError("duplicate promises.")
-            return_promises = await self._generate_promises(outputs, keyset)
-            return return_promises
-        else:
-            return []
-
-    # ------- TRANSACTIONS -------
-
-    async def request_mint(self, amount: int) -> Tuple[str, str]:
-        """Returns Lightning invoice and stores it in the db.
-
-        Args:
-            amount (int): Amount of the mint request in Satoshis.
-
-        Raises:
-            Exception: Invoice creation failed.
-
-        Returns:
-            Tuple[str, str]: Bolt11 invoice and a hash (for looking it up later)
-        """
-        logger.trace("called request_mint")
-        if settings.mint_max_peg_in and amount > settings.mint_max_peg_in:
-            raise NotAllowedError(
-                f"Maximum mint amount is {settings.mint_max_peg_in} sat."
-            )
-        if settings.mint_peg_out_only:
-            raise NotAllowedError("Mint does not allow minting new tokens.")
-
-        logger.trace(f"requesting invoice for {amount} satoshis")
-        payment_request, payment_hash = await self._request_lightning_invoice(amount)
-        logger.trace(f"got invoice {payment_request} with hash {payment_hash}")
-        assert payment_request and payment_hash, LightningError(
-            "could not fetch invoice from Lightning backend"
-        )
-
-        invoice = Invoice(
-            amount=amount,
-            id=random_hash(),
-            bolt11=payment_request,
-            payment_hash=payment_hash,  # what we got from the backend
-            issued=False,
-        )
-        logger.trace(f"crud: storing invoice {invoice.id} in db")
-        await self.crud.store_lightning_invoice(invoice=invoice, db=self.db)
-        logger.trace(f"crud: stored invoice {invoice.id} in db")
-        return payment_request, invoice.id
-
-    async def mint(
-        self,
-        B_s: List[BlindedMessage],
-        hash: Optional[str] = None,
-        keyset: Optional[MintKeyset] = None,
-    ) -> List[BlindedSignature]:
-        """Mints a promise for coins for B_.
-
-        Args:
-            B_s (List[BlindedMessage]): Outputs (blinded messages) to sign.
-            hash (Optional[str], optional): Hash of (paid) Lightning invoice. Defaults to None.
-            keyset (Optional[MintKeyset], optional): Keyset to use. If not provided, uses active keyset. Defaults to None.
-
-        Raises:
-            Exception: Lightning invvoice is not paid.
-            Exception: Lightning is turned on but no payment hash is provided.
-            Exception: Something went wrong with the invoice check.
-            Exception: Amount too large.
-
-        Returns:
-            List[BlindedSignature]: Signatures on the outputs.
-        """
-        logger.trace("called mint")
-        amount_outputs = sum([b.amount for b in B_s])
-
-        if settings.lightning:
-            if not hash:
-                raise NotAllowedError("no hash provided.")
-            self.locks[hash] = (
-                self.locks.get(hash) or asyncio.Lock()
-            )  # create a new lock if it doesn't exist
-            async with self.locks[hash]:
-                # will raise an exception if the invoice is not paid or tokens are
-                # already issued or the requested amount is too high
-                await self._check_lightning_invoice(amount_outputs, hash)
-
-                logger.trace(f"crud: setting invoice {hash} as issued")
-                await self.crud.update_lightning_invoice(
-                    hash=hash, issued=True, db=self.db
-                )
-            del self.locks[hash]
-
-        self._verify_outputs(B_s)
-
-        promises = await self._generate_promises(B_s, keyset)
-        logger.trace("generated promises")
-        return promises
-
-    async def melt(
-        self, proofs: List[Proof], invoice: str, outputs: Optional[List[BlindedMessage]]
-    ) -> Tuple[bool, str, List[BlindedSignature]]:
-        """Invalidates proofs and pays a Lightning invoice.
-
-        Args:
-            proofs (List[Proof]): Proofs provided for paying the Lightning invoice
-            invoice (str): bolt11 Lightning invoice.
-            outputs (Optional[List[BlindedMessage]]): Blank outputs for returning overpaid fees to the wallet.
-
-        Raises:
-            e: Lightning payment unsuccessful
-
-        Returns:
-            List[BlindedMessage]: Signed outputs for returning overpaid fees to wallet.
-        """
-
-        logger.trace("melt called")
-
-        # set proofs to pending to avoid race conditions
-        await self._set_proofs_pending(proofs)
-
-        try:
-            # verify amounts
-            total_provided = sum_proofs(proofs)
-            invoice_obj = bolt11.decode(invoice)
-            invoice_amount = math.ceil(invoice_obj.amount_msat / 1000)
-            if settings.mint_max_peg_out and invoice_amount > settings.mint_max_peg_out:
-                raise NotAllowedError(
-                    f"Maximum melt amount is {settings.mint_max_peg_out} sat."
-                )
-            fees_sat = await self.get_melt_fees(invoice)
-            # verify overspending attempt
-            assert total_provided >= invoice_amount + fees_sat, TransactionError(
-                "provided proofs not enough for Lightning payment. Provided:"
-                f" {total_provided}, needed: {invoice_amount + fees_sat}"
-            )
-
-            # verify spending inputs, outputs, and spending conditions
-            await self.verify_inputs_and_outputs(proofs, outputs)
-
-            if settings.lightning:
-                logger.trace(f"paying lightning invoice {invoice}")
-                status, preimage, fee_msat = await self._pay_lightning_invoice(
-                    invoice, fees_sat * 1000
-                )
-                preimage = preimage or ""
-                logger.trace("paid lightning invoice")
-            else:
-                status, preimage, fee_msat = True, "preimage", 0
-
-            logger.debug(
-                f"Melt status: {status}: preimage: {preimage}, fee_msat: {fee_msat}"
-            )
-
-            if not status:
-                raise LightningError("Lightning payment unsuccessful.")
-
-            # melt successful, invalidate proofs
-            await self._invalidate_proofs(proofs)
-
-            # prepare change to compensate wallet for overpaid fees
-            return_promises: List[BlindedSignature] = []
-            if outputs and fee_msat:
-                return_promises = await self._generate_change_promises(
-                    total_provided=total_provided,
-                    invoice_amount=invoice_amount,
-                    ln_fee_msat=fee_msat,
-                    outputs=outputs,
-                )
-
-        except Exception as e:
-            logger.trace(f"exception: {e}")
-            raise e
-        finally:
-            # delete proofs from pending list
-            await self._unset_proofs_pending(proofs)
-
-        return status, preimage, return_promises
-
-    async def get_melt_fees(self, pr: str) -> int:
-        """Returns the fee reserve (in sat) that a wallet must add to its proofs
-        in order to pay a Lightning invoice.
-
-        Args:
-            pr (str): Bolt11 encoded payment request. Lightning invoice.
-
-        Returns:
-            int: Fee in Satoshis.
-        """
-        # hack: check if it's internal, if it exists, it will return paid = False,
-        # if id does not exist (not internal), it returns paid = None
-        if settings.lightning:
-            decoded_invoice = bolt11.decode(pr)
-            amount_msat = decoded_invoice.amount_msat
-            logger.trace(
-                "get_melt_fees: checking lightning invoice:"
-                f" {decoded_invoice.payment_hash}"
-            )
-            paid = await self.lightning.get_invoice_status(decoded_invoice.payment_hash)
-            logger.trace(f"get_melt_fees: paid: {paid}")
-            internal = paid.paid is False
-        else:
-            amount_msat = 0
-            internal = True
-        fees_msat = fee_reserve(amount_msat, internal)
-        fee_sat = math.ceil(fees_msat / 1000)
-        return fee_sat
-
-    async def split(
-        self,
-        *,
-        proofs: List[Proof],
-        outputs: List[BlindedMessage],
-        keyset: Optional[MintKeyset] = None,
-        amount: Optional[int] = None,  # backwards compatibility < 0.13.0
-    ):
-        """Consumes proofs and prepares new promises based on the amount split. Used for splitting tokens
-        Before sending or for redeeming tokens for new ones that have been received by another wallet.
-
-        Args:
-            proofs (List[Proof]): Proofs to be invalidated for the split.
-            amount (int): Amount at which the split should happen.
-            outputs (List[BlindedMessage]): New outputs that should be signed in return.
-            keyset (Optional[MintKeyset], optional): Keyset to use. Uses default keyset if not given. Defaults to None.
-
-        Raises:
-            Exception: Validation of proofs or outputs failed
-
-        Returns:
-            Tuple[List[BlindSignature],List[BlindSignature]]: Promises on both sides of the split.
-        """
-        logger.trace("split called")
-
-        await self._set_proofs_pending(proofs)
-        try:
-            # verify spending inputs, outputs, and spending conditions
-            await self.verify_inputs_and_outputs(proofs, outputs)
-            # Mark proofs as used and prepare new promises
-            await self._invalidate_proofs(proofs)
-        except Exception as e:
-            logger.trace(f"split failed: {e}")
-            raise e
-        finally:
-            # delete proofs from pending list
-            await self._unset_proofs_pending(proofs)
-
-        # BEGIN backwards compatibility < 0.13.0
-        if amount is not None:
-            logger.debug(
-                "Split: Client provided `amount` - backwards compatibility response pre"
-                " 0.13.0"
-            )
-            # split outputs according to amount
-            total = sum_proofs(proofs)
-            if amount > total:
-                raise Exception("split amount is higher than the total sum.")
-            outs_fst = amount_split(total - amount)
-            B_fst = [od for od in outputs[: len(outs_fst)]]
-            B_snd = [od for od in outputs[len(outs_fst) :]]
-
-            # generate promises
-            prom_fst = await self._generate_promises(B_fst, keyset)
-            prom_snd = await self._generate_promises(B_snd, keyset)
-            promises = prom_fst + prom_snd
-        # END backwards compatibility < 0.13.0
-        else:
-            promises = await self._generate_promises(outputs, keyset)
-
-        # verify amounts in produced promises
-        self._verify_equation_balanced(proofs, promises)
-
-        logger.trace("split successful")
-        return promises
-
-    async def restore(
-        self, outputs: List[BlindedMessage]
-    ) -> Tuple[List[BlindedMessage], List[BlindedSignature]]:
-        promises: List[BlindedSignature] = []
-        return_outputs: List[BlindedMessage] = []
-        async with self.db.connect() as conn:
-            for output in outputs:
-                logger.trace(f"looking for promise: {output}")
-                promise = await self.crud.get_promise(
-                    B_=output.B_, db=self.db, conn=conn
-                )
-                if promise is not None:
-                    # BEGIN backwards compatibility mints pre `m007_proofs_and_promises_store_id`
-                    # add keyset id to promise if not present only if the current keyset
-                    # is the only one ever used
-                    if not promise.id and len(self.keysets.keysets) == 1:
-                        promise.id = self.keyset.id
-                    # END backwards compatibility
-                    promises.append(promise)
-                    return_outputs.append(output)
-                    logger.trace(f"promise found: {promise}")
-        return return_outputs, promises
-
-    # ------- BLIND SIGNATURES -------
-
-    async def _generate_promises(
-        self, B_s: List[BlindedMessage], keyset: Optional[MintKeyset] = None
-    ) -> list[BlindedSignature]:
-        """Generates promises that sum to the given amount.
-
-        Args:
-            B_s (List[BlindedMessage]): _description_
-            keyset (Optional[MintKeyset], optional): _description_. Defaults to None.
-
-        Returns:
-            list[BlindedSignature]: _description_
-        """
-        return [
-            await self._generate_promise(
-                b.amount, PublicKey(bytes.fromhex(b.B_), raw=True), keyset
-            )
-            for b in B_s
-        ]
-
-    async def _generate_promise(
-        self, amount: int, B_: PublicKey, keyset: Optional[MintKeyset] = None
-    ) -> BlindedSignature:
-        """Generates a promise (Blind signature) for given amount and returns a pair (amount, C').
-
-        Args:
-            amount (int): Amount of the promise.
-            B_ (PublicKey): Blinded secret (point on curve)
-            keyset (Optional[MintKeyset], optional): Which keyset to use. Private keys will be taken from this keyset. Defaults to None.
-
-        Returns:
-            BlindedSignature: Generated promise.
-        """
-        keyset = keyset if keyset else self.keyset
-        logger.trace(f"Generating promise with keyset {keyset.id}.")
-        private_key_amount = keyset.private_keys[amount]
-        C_, e, s = b_dhke.step2_bob(B_, private_key_amount)
-        logger.trace(f"crud: _generate_promise storing promise for {amount}")
-        await self.crud.store_promise(
-            amount=amount,
-            B_=B_.serialize().hex(),
-            C_=C_.serialize().hex(),
-            e=e.serialize(),
-            s=s.serialize(),
-            db=self.db,
-            id=keyset.id,
-        )
-        logger.trace(f"crud: _generate_promise stored promise for {amount}")
-        return BlindedSignature(
-            id=keyset.id,
-            amount=amount,
-            C_=C_.serialize().hex(),
-            dleq=DLEQ(e=e.serialize(), s=s.serialize()),
-        )
-
-    # ------- PROOFS -------
-
-    async def load_used_proofs(self) -> None:
-        """Load all used proofs from database."""
-        logger.trace("crud: loading used proofs")
-        secrets_used = await self.crud.get_secrets_used(db=self.db)
-        logger.trace(f"crud: loaded {len(secrets_used)} used proofs")
-        self.secrets_used = set(secrets_used)
-
-    def _check_spendable(self, proof: Proof) -> bool:
-        """Checks whether the proof was already spent."""
-        return proof.secret not in self.secrets_used
-
-    async def _check_pending(self, proofs: List[Proof]) -> List[bool]:
-        """Checks whether the proof is still pending."""
-        proofs_pending = await self.crud.get_proofs_pending(db=self.db)
-        pending_secrets = [pp.secret for pp in proofs_pending]
-        pending_states = [
-            True if p.secret in pending_secrets else False for p in proofs
-        ]
-        return pending_states
-
-    async def check_proof_state(
-        self, proofs: List[Proof]
-    ) -> Tuple[List[bool], List[bool]]:
-        """Checks if provided proofs are spend or are pending.
-        Used by wallets to check if their proofs have been redeemed by a receiver or they are still in-flight in a transaction.
-
-        Returns two lists that are in the same order as the provided proofs. Wallet must match the list
-        to the proofs they have provided in order to figure out which proof is spendable or pending
-        and which isn't.
-
-        Args:
-            proofs (List[Proof]): List of proofs to check.
-
-        Returns:
-            List[bool]: List of which proof is still spendable (True if still spendable, else False)
-            List[bool]: List of which proof are pending (True if pending, else False)
-        """
-        spendable = [self._check_spendable(p) for p in proofs]
-        pending = await self._check_pending(proofs)
-        return spendable, pending
-
-    async def _set_proofs_pending(
-        self, proofs: List[Proof], conn: Optional[Connection] = None
-    ) -> None:
-        """If none of the proofs is in the pending table (_validate_proofs_pending), adds proofs to
-        the list of pending proofs or removes them. Used as a mutex for proofs.
-
-        Args:
-            proofs (List[Proof]): Proofs to add to pending table.
-
-        Raises:
-            Exception: At least one proof already in pending table.
-        """
-        # first we check whether these proofs are pending aready
-        async with self.proofs_pending_lock:
-            await self._validate_proofs_pending(proofs, conn)
-            for p in proofs:
-                try:
-                    await self.crud.set_proof_pending(proof=p, db=self.db, conn=conn)
-                except Exception:
-                    raise TransactionError("proofs already pending.")
-
-    async def _unset_proofs_pending(
-        self, proofs: List[Proof], conn: Optional[Connection] = None
-    ) -> None:
-        """Deletes proofs from pending table.
-
-        Args:
-            proofs (List[Proof]): Proofs to delete.
-        """
-        async with self.proofs_pending_lock:
-            for p in proofs:
-                await self.crud.unset_proof_pending(proof=p, db=self.db, conn=conn)
-
-    async def _validate_proofs_pending(
-        self, proofs: List[Proof], conn: Optional[Connection] = None
-    ) -> None:
-        """Checks if any of the provided proofs is in the pending proofs table.
-
-        Args:
-            proofs (List[Proof]): Proofs to check.
-
-        Raises:
-            Exception: At least one of the proofs is in the pending table.
-        """
-        proofs_pending = await self.crud.get_proofs_pending(db=self.db, conn=conn)
-        for p in proofs:
-            for pp in proofs_pending:
-                if p.secret == pp.secret:
-                    raise TransactionError("proofs are pending.")
+import asyncio
+import math
+from typing import Dict, List, Literal, Optional, Set, Tuple, Union
+
+from loguru import logger
+
+from ..core import bolt11
+from ..core.base import (
+    DLEQ,
+    BlindedMessage,
+    BlindedSignature,
+    Invoice,
+    MintKeyset,
+    MintKeysets,
+    Proof,
+)
+from ..core.crypto import b_dhke
+from ..core.crypto.keys import derive_pubkey, random_hash
+from ..core.crypto.secp import PublicKey
+from ..core.db import Connection, Database
+from ..core.errors import (
+    InvoiceNotPaidError,
+    KeysetError,
+    KeysetNotFoundError,
+    LightningError,
+    NotAllowedError,
+    TransactionError,
+)
+from ..core.helpers import fee_reserve, sum_proofs
+from ..core.settings import settings
+from ..core.split import amount_split
+from ..lightning.base import Wallet
+from ..mint.crud import LedgerCrud
+from .conditions import LedgerSpendingConditions
+from .verification import LedgerVerification
+
+
+class Ledger(LedgerVerification, LedgerSpendingConditions):
+    locks: Dict[str, asyncio.Lock] = {}  # holds multiprocessing locks
+    proofs_pending_lock: asyncio.Lock = (
+        asyncio.Lock()
+    )  # holds locks for proofs_pending database
+
+    def __init__(
+        self,
+        db: Database,
+        seed: str,
+        lightning: Wallet,
+        derivation_path="",
+        crud=LedgerCrud,
+    ):
+        self.secrets_used: Set[str] = set()
+        self.master_key = seed
+        self.derivation_path = derivation_path
+
+        self.db = db
+        self.crud = crud
+        self.lightning = lightning
+        self.pubkey = derive_pubkey(self.master_key)
+        self.keysets = MintKeysets([])
+
+    # ------- KEYS -------
+
+    async def load_keyset(self, derivation_path, autosave=True) -> MintKeyset:
+        """Load the keyset for a derivation path if it already exists. If not generate new one and store in the db.
+
+        Args:
+            derivation_path (_type_): Derivation path from which the keyset is generated.
+            autosave (bool, optional): Store newly-generated keyset if not already in database. Defaults to True.
+
+        Returns:
+            MintKeyset: Keyset
+        """
+        keyset = MintKeyset(
+            seed=self.master_key,
+            derivation_path=derivation_path,
+            version=settings.version,
+        )
+        # load the keyset from db
+        logger.trace(f"crud: loading keyset for {derivation_path}")
+        tmp_keyset_local: List[MintKeyset] = await self.crud.get_keyset(
+            derivation_path=derivation_path, db=self.db
+        )
+        logger.trace(f"crud: loaded {len(tmp_keyset_local)} keysets")
+        if tmp_keyset_local:
+            # we have a keyset for this derivation path
+            keyset = tmp_keyset_local[0]
+            # we need to initialize it
+            keyset.generate_keys(self.master_key)
+
+        else:
+            # no keyset for this derivation path yet
+            # we generate a new keyset
+            logger.debug(f"Generating new keyset {keyset.id}.")
+            keyset = MintKeyset(
+                seed=self.master_key,
+                derivation_path=derivation_path,
+                version=settings.version,
+            )
+            if autosave:
+                logger.debug(f"crud: storing new keyset {keyset.id}.")
+                await self.crud.store_keyset(keyset=keyset, db=self.db)
+                logger.trace(f"crud: stored new keyset {keyset.id}.")
+
+        # store the new keyset in the current keysets
+        self.keysets.keysets[keyset.id] = keyset
+        logger.debug(f"Loaded keyset {keyset.id}.")
+        return keyset
+
+    async def init_keysets(self, autosave=True) -> None:
+        """Initializes all keysets of the mint from the db. Loads all past keysets and generate their keys. Then load the current keyset.
+
+        Args:
+            autosave (bool, optional): Whether the current keyset should be saved if it is
+            not in the database yet. Will be passed to `self.load_keyset` where it is
+            generated from `self.derivation_path`. Defaults to True.
+        """
+        # load all past keysets from db
+        logger.trace("crud: loading keysets")
+        tmp_keysets: List[MintKeyset] = await self.crud.get_keyset(db=self.db)
+        logger.trace(f"crud: loaded {len(tmp_keysets)} keysets")
+        # add keysets from db to current keysets
+        for k in tmp_keysets:
+            if k.id and k.id not in self.keysets.keysets:
+                self.keysets.keysets[k.id] = k
+
+        # generate keys for all keysets in the database
+        for _, v in self.keysets.keysets.items():
+            # we already generated the keys for this keyset
+            if v.id and v.public_keys and len(v.public_keys):
+                continue
+            logger.debug(f"Generating keys for keyset {v.id}")
+            v.generate_keys(self.master_key)
+
+        logger.debug(
+            f"Initialized {len(self.keysets.keysets)} keysets from the database."
+        )
+        # load the current keyset
+        self.keyset = await self.load_keyset(self.derivation_path, autosave)
+
+    def get_keyset(self, keyset_id: Optional[str] = None) -> Dict[int, str]:
+        """Returns a dictionary of hex public keys of a specific keyset for each supported amount"""
+        if keyset_id and keyset_id not in self.keysets.keysets:
+            raise KeysetNotFoundError()
+        keyset = self.keysets.keysets[keyset_id] if keyset_id else self.keyset
+        assert keyset.public_keys, KeysetError("no public keys for this keyset")
+        return {a: p.serialize().hex() for a, p in keyset.public_keys.items()}
+
+    # ------- LIGHTNING -------
+
+    async def _request_lightning_invoice(self, amount: int) -> Tuple[str, str]:
+        """Generate a Lightning invoice using the funding source backend.
+
+        Args:
+            amount (int): Amount of invoice (in Satoshis)
+
+        Raises:
+            Exception: Error with funding source.
+
+        Returns:
+            Tuple[str, str]: Bolt11 invoice and payment hash (for lookup)
+        """
+        logger.trace(
+            "_request_lightning_invoice: Requesting Lightning invoice for"
+            f" {amount} satoshis."
+        )
+        error, balance = await self.lightning.status()
+        logger.trace(f"_request_lightning_invoice: Lightning wallet balance: {balance}")
+        if error:
+            raise LightningError(f"Lightning wallet not responding: {error}")
+        (
+            ok,
+            checking_id,
+            payment_request,
+            error_message,
+        ) = await self.lightning.create_invoice(amount, "Cashu deposit")
+        logger.trace(
+            f"_request_lightning_invoice: Lightning invoice: {payment_request}"
+        )
+
+        if not ok:
+            raise LightningError(f"Lightning wallet error: {error_message}")
+        assert payment_request and checking_id, LightningError(
+            "could not fetch invoice from Lightning backend"
+        )
+        return payment_request, checking_id
+
+    async def _check_lightning_invoice(
+        self, amount: int, hash: str, conn: Optional[Connection] = None
+    ) -> Literal[True]:
+        """Checks with the Lightning backend whether an invoice stored with `hash` was paid.
+
+        Args:
+            amount (int): Amount of the outputs the wallet wants in return (in Satoshis).
+            hash (str): Hash to look up Lightning invoice by.
+
+        Raises:
+            Exception: Invoice not found.
+            Exception: Tokens for invoice already issued.
+            Exception: Amount larger than invoice amount.
+            Exception: Invoice not paid yet
+            e: Update database and pass through error.
+
+        Returns:
+            bool: True if invoice has been paid, else False
+        """
+        invoice: Union[Invoice, None] = await self.crud.get_lightning_invoice(
+            id=hash, db=self.db, conn=conn
+        )
+        if invoice is None:
+            raise LightningError("invoice not found.")
+        if invoice.issued:
+            raise LightningError("tokens already issued for this invoice.")
+        if amount > invoice.amount:
+            raise LightningError(
+                f"requested amount too high: {amount}. Invoice amount: {invoice.amount}"
+            )
+        assert invoice.payment_hash, "invoice has no payment hash."
+
+        # set this invoice as issued
+        logger.trace(f"crud: setting invoice {invoice.payment_hash} as issued")
+        await self.crud.update_lightning_invoice(
+            id=hash, issued=True, db=self.db, conn=conn
+        )
+        logger.trace(f"crud: invoice {invoice.payment_hash} set as issued")
+
+        try:
+            if amount > invoice.amount:
+                raise LightningError(
+                    f"requested amount too high: {amount}. Invoice amount:"
+                    f" {invoice.amount}"
+                )
+            logger.trace(
+                f"_check_lightning_invoice: checking invoice {invoice.payment_hash}"
+            )
+            status = await self.lightning.get_invoice_status(invoice.payment_hash)
+            logger.trace(
+                f"_check_lightning_invoice: invoice {invoice.payment_hash} status:"
+                f" {status}"
+            )
+            if status.paid:
+                return status.paid
+            else:
+                raise InvoiceNotPaidError()
+        except Exception as e:
+            # unset issued
+            logger.trace(f"crud: unsetting invoice {invoice.payment_hash} as issued")
+            await self.crud.update_lightning_invoice(
+                id=hash, issued=False, db=self.db, conn=conn
+            )
+            logger.trace(f"crud: invoice {invoice.payment_hash} unset as issued")
+            raise e
+
+    async def _pay_lightning_invoice(self, invoice: str, fee_limit_msat: int):
+        """Pays a Lightning invoice via the funding source backend.
+
+        Args:
+            invoice (str): Bolt11 Lightning invoice
+            fee_limit_msat (int): Maximum fee reserve for payment (in Millisatoshi)
+
+        Raises:
+            Exception: Funding source error.
+
+        Returns:
+            Tuple[bool, string, int]: Returns payment status, preimage of invoice, paid fees (in Millisatoshi)
+        """
+        error, balance = await self.lightning.status()
+        if error:
+            raise LightningError(f"Lightning wallet not responding: {error}")
+        (
+            ok,
+            checking_id,
+            fee_msat,
+            preimage,
+            error_message,
+        ) = await self.lightning.pay_invoice(invoice, fee_limit_msat=fee_limit_msat)
+        logger.trace(f"_pay_lightning_invoice: Lightning payment status: {ok}")
+        # make sure that fee is positive
+        fee_msat = abs(fee_msat) if fee_msat else fee_msat
+        return ok, preimage, fee_msat
+
+    # ------- ECASH -------
+
+    async def _invalidate_proofs(self, proofs: List[Proof]) -> None:
+        """Adds secrets of proofs to the list of known secrets and stores them in the db.
+        Removes proofs from pending table. This is executed if the ecash has been redeemed.
+
+        Args:
+            proofs (List[Proof]): Proofs to add to known secret table.
+        """
+        # Mark proofs as used and prepare new promises
+        secrets = set([p.secret for p in proofs])
+        self.secrets_used |= secrets
+        # store in db
+        for p in proofs:
+            await self.crud.invalidate_proof(proof=p, db=self.db)
+
+    async def _generate_change_promises(
+        self,
+        total_provided: int,
+        invoice_amount: int,
+        ln_fee_msat: int,
+        outputs: Optional[List[BlindedMessage]],
+        keyset: Optional[MintKeyset] = None,
+    ) -> List[BlindedSignature]:
+        """Generates a set of new promises (blinded signatures) from a set of blank outputs
+        (outputs with no or ignored amount) by looking at the difference between the Lightning
+        fee reserve provided by the wallet and the actual Lightning fee paid by the mint.
+
+        If there is a positive difference, produces maximum `n_return_outputs` new outputs
+        with values close or equal to the fee difference. If the given number of `outputs` matches
+        the equation defined in NUT-08, we can be sure to return the overpaid fee perfectly.
+        Otherwise, a smaller amount will be returned.
+
+        Args:
+            total_provided (int): Amount of the proofs provided by the wallet.
+            invoice_amount (int): Amount of the invoice to be paid.
+            ln_fee_msat (int): Actually paid Lightning network fees.
+            outputs (Optional[List[BlindedMessage]]): Outputs to sign for returning the overpaid fees.
+
+        Raises:
+            Exception: Output validation failed.
+
+        Returns:
+            List[BlindedSignature]: Signatures on the outputs.
+        """
+        # we make sure that the fee is positive
+        ln_fee_msat = abs(ln_fee_msat)
+
+        ln_fee_sat = math.ceil(ln_fee_msat / 1000)
+        user_paid_fee_sat = total_provided - invoice_amount
+        overpaid_fee_sat = user_paid_fee_sat - ln_fee_sat
+        logger.debug(
+            f"Lightning fee was: {ln_fee_sat}. User paid: {user_paid_fee_sat}. "
+            f"Returning difference: {overpaid_fee_sat}."
+        )
+
+        if overpaid_fee_sat > 0 and outputs is not None:
+            return_amounts = amount_split(overpaid_fee_sat)
+
+            # We return at most as many outputs as were provided or as many as are
+            # required to pay back the overpaid fee.
+            n_return_outputs = min(len(outputs), len(return_amounts))
+
+            # we only need as many outputs as we have change to return
+            outputs = outputs[:n_return_outputs]
+            # we sort the return_amounts in descending order so we only
+            # take the largest values in the next step
+            return_amounts_sorted = sorted(return_amounts, reverse=True)
+            # we need to imprint these amounts into the blanket outputs
+            for i in range(len(outputs)):
+                outputs[i].amount = return_amounts_sorted[i]  # type: ignore
+            if not self._verify_no_duplicate_outputs(outputs):
+                raise TransactionError("duplicate promises.")
+            return_promises = await self._generate_promises(outputs, keyset)
+            return return_promises
+        else:
+            return []
+
+    # ------- TRANSACTIONS -------
+
+    async def request_mint(self, amount: int) -> Tuple[str, str]:
+        """Returns Lightning invoice and stores it in the db.
+
+        Args:
+            amount (int): Amount of the mint request in Satoshis.
+
+        Raises:
+            Exception: Invoice creation failed.
+
+        Returns:
+            Tuple[str, str]: Bolt11 invoice and a hash (for looking it up later)
+        """
+        logger.trace("called request_mint")
+        if settings.mint_max_peg_in and amount > settings.mint_max_peg_in:
+            raise NotAllowedError(
+                f"Maximum mint amount is {settings.mint_max_peg_in} sat."
+            )
+        if settings.mint_peg_out_only:
+            raise NotAllowedError("Mint does not allow minting new tokens.")
+
+        logger.trace(f"requesting invoice for {amount} satoshis")
+        payment_request, payment_hash = await self._request_lightning_invoice(amount)
+        logger.trace(f"got invoice {payment_request} with hash {payment_hash}")
+        assert payment_request and payment_hash, LightningError(
+            "could not fetch invoice from Lightning backend"
+        )
+
+        invoice = Invoice(
+            amount=amount,
+            id=random_hash(),
+            bolt11=payment_request,
+            payment_hash=payment_hash,  # what we got from the backend
+            issued=False,
+        )
+        logger.trace(f"crud: storing invoice {invoice.id} in db")
+        await self.crud.store_lightning_invoice(invoice=invoice, db=self.db)
+        logger.trace(f"crud: stored invoice {invoice.id} in db")
+        return payment_request, invoice.id
+
+    async def mint(
+        self,
+        B_s: List[BlindedMessage],
+        hash: Optional[str] = None,
+        keyset: Optional[MintKeyset] = None,
+    ) -> List[BlindedSignature]:
+        """Mints a promise for coins for B_.
+
+        Args:
+            B_s (List[BlindedMessage]): Outputs (blinded messages) to sign.
+            hash (Optional[str], optional): Hash of (paid) Lightning invoice. Defaults to None.
+            keyset (Optional[MintKeyset], optional): Keyset to use. If not provided, uses active keyset. Defaults to None.
+
+        Raises:
+            Exception: Lightning invvoice is not paid.
+            Exception: Lightning is turned on but no payment hash is provided.
+            Exception: Something went wrong with the invoice check.
+            Exception: Amount too large.
+
+        Returns:
+            List[BlindedSignature]: Signatures on the outputs.
+        """
+        logger.trace("called mint")
+        amount_outputs = sum([b.amount for b in B_s])
+
+        if settings.lightning:
+            if not hash:
+                raise NotAllowedError("no hash provided.")
+            self.locks[hash] = (
+                self.locks.get(hash) or asyncio.Lock()
+            )  # create a new lock if it doesn't exist
+            async with self.locks[hash]:
+                # will raise an exception if the invoice is not paid or tokens are
+                # already issued or the requested amount is too high
+                await self._check_lightning_invoice(amount_outputs, hash)
+
+                logger.trace(f"crud: setting invoice {hash} as issued")
+                await self.crud.update_lightning_invoice(
+                    id=hash, issued=True, db=self.db
+                )
+            del self.locks[hash]
+
+        self._verify_outputs(B_s)
+
+        promises = await self._generate_promises(B_s, keyset)
+        logger.trace("generated promises")
+        return promises
+
+    async def melt(
+        self, proofs: List[Proof], invoice: str, outputs: Optional[List[BlindedMessage]]
+    ) -> Tuple[bool, str, List[BlindedSignature]]:
+        """Invalidates proofs and pays a Lightning invoice.
+
+        Args:
+            proofs (List[Proof]): Proofs provided for paying the Lightning invoice
+            invoice (str): bolt11 Lightning invoice.
+            outputs (Optional[List[BlindedMessage]]): Blank outputs for returning overpaid fees to the wallet.
+
+        Raises:
+            e: Lightning payment unsuccessful
+
+        Returns:
+            List[BlindedMessage]: Signed outputs for returning overpaid fees to wallet.
+        """
+
+        logger.trace("melt called")
+
+        # set proofs to pending to avoid race conditions
+        await self._set_proofs_pending(proofs)
+
+        try:
+            # verify amounts
+            total_provided = sum_proofs(proofs)
+            invoice_obj = bolt11.decode(invoice)
+            invoice_amount = math.ceil(invoice_obj.amount_msat / 1000)
+            if settings.mint_max_peg_out and invoice_amount > settings.mint_max_peg_out:
+                raise NotAllowedError(
+                    f"Maximum melt amount is {settings.mint_max_peg_out} sat."
+                )
+            fees_sat = await self.get_melt_fees(invoice)
+            # verify overspending attempt
+            assert total_provided >= invoice_amount + fees_sat, TransactionError(
+                "provided proofs not enough for Lightning payment. Provided:"
+                f" {total_provided}, needed: {invoice_amount + fees_sat}"
+            )
+
+            # verify spending inputs, outputs, and spending conditions
+            await self.verify_inputs_and_outputs(proofs, outputs)
+
+            if settings.lightning:
+                logger.trace(f"paying lightning invoice {invoice}")
+                status, preimage, fee_msat = await self._pay_lightning_invoice(
+                    invoice, fees_sat * 1000
+                )
+                preimage = preimage or ""
+                logger.trace("paid lightning invoice")
+            else:
+                status, preimage, fee_msat = True, "preimage", 0
+
+            logger.debug(
+                f"Melt status: {status}: preimage: {preimage}, fee_msat: {fee_msat}"
+            )
+
+            if not status:
+                raise LightningError("Lightning payment unsuccessful.")
+
+            # melt successful, invalidate proofs
+            await self._invalidate_proofs(proofs)
+
+            # prepare change to compensate wallet for overpaid fees
+            return_promises: List[BlindedSignature] = []
+            if outputs and fee_msat:
+                return_promises = await self._generate_change_promises(
+                    total_provided=total_provided,
+                    invoice_amount=invoice_amount,
+                    ln_fee_msat=fee_msat,
+                    outputs=outputs,
+                )
+
+        except Exception as e:
+            logger.trace(f"exception: {e}")
+            raise e
+        finally:
+            # delete proofs from pending list
+            await self._unset_proofs_pending(proofs)
+
+        return status, preimage, return_promises
+
+    async def get_melt_fees(self, pr: str) -> int:
+        """Returns the fee reserve (in sat) that a wallet must add to its proofs
+        in order to pay a Lightning invoice.
+
+        Args:
+            pr (str): Bolt11 encoded payment request. Lightning invoice.
+
+        Returns:
+            int: Fee in Satoshis.
+        """
+        # hack: check if it's internal, if it exists, it will return paid = False,
+        # if id does not exist (not internal), it returns paid = None
+        if settings.lightning:
+            decoded_invoice = bolt11.decode(pr)
+            amount_msat = decoded_invoice.amount_msat
+            logger.trace(
+                "get_melt_fees: checking lightning invoice:"
+                f" {decoded_invoice.payment_hash}"
+            )
+            paid = await self.lightning.get_invoice_status(decoded_invoice.payment_hash)
+            logger.trace(f"get_melt_fees: paid: {paid}")
+            internal = paid.paid is False
+        else:
+            amount_msat = 0
+            internal = True
+        fees_msat = fee_reserve(amount_msat, internal)
+        fee_sat = math.ceil(fees_msat / 1000)
+        return fee_sat
+
+    async def split(
+        self,
+        *,
+        proofs: List[Proof],
+        outputs: List[BlindedMessage],
+        keyset: Optional[MintKeyset] = None,
+        amount: Optional[int] = None,  # backwards compatibility < 0.13.0
+    ):
+        """Consumes proofs and prepares new promises based on the amount split. Used for splitting tokens
+        Before sending or for redeeming tokens for new ones that have been received by another wallet.
+
+        Args:
+            proofs (List[Proof]): Proofs to be invalidated for the split.
+            amount (int): Amount at which the split should happen.
+            outputs (List[BlindedMessage]): New outputs that should be signed in return.
+            keyset (Optional[MintKeyset], optional): Keyset to use. Uses default keyset if not given. Defaults to None.
+
+        Raises:
+            Exception: Validation of proofs or outputs failed
+
+        Returns:
+            Tuple[List[BlindSignature],List[BlindSignature]]: Promises on both sides of the split.
+        """
+        logger.trace("split called")
+
+        await self._set_proofs_pending(proofs)
+        try:
+            # verify spending inputs, outputs, and spending conditions
+            await self.verify_inputs_and_outputs(proofs, outputs)
+            # Mark proofs as used and prepare new promises
+            await self._invalidate_proofs(proofs)
+        except Exception as e:
+            logger.trace(f"split failed: {e}")
+            raise e
+        finally:
+            # delete proofs from pending list
+            await self._unset_proofs_pending(proofs)
+
+        # BEGIN backwards compatibility < 0.13.0
+        if amount is not None:
+            logger.debug(
+                "Split: Client provided `amount` - backwards compatibility response pre"
+                " 0.13.0"
+            )
+            # split outputs according to amount
+            total = sum_proofs(proofs)
+            if amount > total:
+                raise Exception("split amount is higher than the total sum.")
+            outs_fst = amount_split(total - amount)
+            B_fst = [od for od in outputs[: len(outs_fst)]]
+            B_snd = [od for od in outputs[len(outs_fst) :]]
+
+            # generate promises
+            prom_fst = await self._generate_promises(B_fst, keyset)
+            prom_snd = await self._generate_promises(B_snd, keyset)
+            promises = prom_fst + prom_snd
+        # END backwards compatibility < 0.13.0
+        else:
+            promises = await self._generate_promises(outputs, keyset)
+
+        # verify amounts in produced promises
+        self._verify_equation_balanced(proofs, promises)
+
+        logger.trace("split successful")
+        return promises
+
+    async def restore(
+        self, outputs: List[BlindedMessage]
+    ) -> Tuple[List[BlindedMessage], List[BlindedSignature]]:
+        promises: List[BlindedSignature] = []
+        return_outputs: List[BlindedMessage] = []
+        async with self.db.connect() as conn:
+            for output in outputs:
+                logger.trace(f"looking for promise: {output}")
+                promise = await self.crud.get_promise(
+                    B_=output.B_, db=self.db, conn=conn
+                )
+                if promise is not None:
+                    # BEGIN backwards compatibility mints pre `m007_proofs_and_promises_store_id`
+                    # add keyset id to promise if not present only if the current keyset
+                    # is the only one ever used
+                    if not promise.id and len(self.keysets.keysets) == 1:
+                        promise.id = self.keyset.id
+                    # END backwards compatibility
+                    promises.append(promise)
+                    return_outputs.append(output)
+                    logger.trace(f"promise found: {promise}")
+        return return_outputs, promises
+
+    # ------- BLIND SIGNATURES -------
+
+    async def _generate_promises(
+        self, B_s: List[BlindedMessage], keyset: Optional[MintKeyset] = None
+    ) -> list[BlindedSignature]:
+        """Generates promises that sum to the given amount.
+
+        Args:
+            B_s (List[BlindedMessage]): _description_
+            keyset (Optional[MintKeyset], optional): _description_. Defaults to None.
+
+        Returns:
+            list[BlindedSignature]: _description_
+        """
+        return [
+            await self._generate_promise(
+                b.amount, PublicKey(bytes.fromhex(b.B_), raw=True), keyset
+            )
+            for b in B_s
+        ]
+
+    async def _generate_promise(
+        self, amount: int, B_: PublicKey, keyset: Optional[MintKeyset] = None
+    ) -> BlindedSignature:
+        """Generates a promise (Blind signature) for given amount and returns a pair (amount, C').
+
+        Args:
+            amount (int): Amount of the promise.
+            B_ (PublicKey): Blinded secret (point on curve)
+            keyset (Optional[MintKeyset], optional): Which keyset to use. Private keys will be taken from this keyset. Defaults to None.
+
+        Returns:
+            BlindedSignature: Generated promise.
+        """
+        keyset = keyset if keyset else self.keyset
+        logger.trace(f"Generating promise with keyset {keyset.id}.")
+        private_key_amount = keyset.private_keys[amount]
+        C_, e, s = b_dhke.step2_bob(B_, private_key_amount)
+        logger.trace(f"crud: _generate_promise storing promise for {amount}")
+        await self.crud.store_promise(
+            amount=amount,
+            B_=B_.serialize().hex(),
+            C_=C_.serialize().hex(),
+            e=e.serialize(),
+            s=s.serialize(),
+            db=self.db,
+            id=keyset.id,
+        )
+        logger.trace(f"crud: _generate_promise stored promise for {amount}")
+        return BlindedSignature(
+            id=keyset.id,
+            amount=amount,
+            C_=C_.serialize().hex(),
+            dleq=DLEQ(e=e.serialize(), s=s.serialize()),
+        )
+
+    # ------- PROOFS -------
+
+    async def load_used_proofs(self) -> None:
+        """Load all used proofs from database."""
+        logger.trace("crud: loading used proofs")
+        secrets_used = await self.crud.get_secrets_used(db=self.db)
+        logger.trace(f"crud: loaded {len(secrets_used)} used proofs")
+        self.secrets_used = set(secrets_used)
+
+    def _check_spendable(self, proof: Proof) -> bool:
+        """Checks whether the proof was already spent."""
+        return proof.secret not in self.secrets_used
+
+    async def _check_pending(self, proofs: List[Proof]) -> List[bool]:
+        """Checks whether the proof is still pending."""
+        proofs_pending = await self.crud.get_proofs_pending(db=self.db)
+        pending_secrets = [pp.secret for pp in proofs_pending]
+        pending_states = [
+            True if p.secret in pending_secrets else False for p in proofs
+        ]
+        return pending_states
+
+    async def check_proof_state(
+        self, proofs: List[Proof]
+    ) -> Tuple[List[bool], List[bool]]:
+        """Checks if provided proofs are spend or are pending.
+        Used by wallets to check if their proofs have been redeemed by a receiver or they are still in-flight in a transaction.
+
+        Returns two lists that are in the same order as the provided proofs. Wallet must match the list
+        to the proofs they have provided in order to figure out which proof is spendable or pending
+        and which isn't.
+
+        Args:
+            proofs (List[Proof]): List of proofs to check.
+
+        Returns:
+            List[bool]: List of which proof is still spendable (True if still spendable, else False)
+            List[bool]: List of which proof are pending (True if pending, else False)
+        """
+        spendable = [self._check_spendable(p) for p in proofs]
+        pending = await self._check_pending(proofs)
+        return spendable, pending
+
+    async def _set_proofs_pending(
+        self, proofs: List[Proof], conn: Optional[Connection] = None
+    ) -> None:
+        """If none of the proofs is in the pending table (_validate_proofs_pending), adds proofs to
+        the list of pending proofs or removes them. Used as a mutex for proofs.
+
+        Args:
+            proofs (List[Proof]): Proofs to add to pending table.
+
+        Raises:
+            Exception: At least one proof already in pending table.
+        """
+        # first we check whether these proofs are pending aready
+        async with self.proofs_pending_lock:
+            await self._validate_proofs_pending(proofs, conn)
+            for p in proofs:
+                try:
+                    await self.crud.set_proof_pending(proof=p, db=self.db, conn=conn)
+                except Exception:
+                    raise TransactionError("proofs already pending.")
+
+    async def _unset_proofs_pending(
+        self, proofs: List[Proof], conn: Optional[Connection] = None
+    ) -> None:
+        """Deletes proofs from pending table.
+
+        Args:
+            proofs (List[Proof]): Proofs to delete.
+        """
+        async with self.proofs_pending_lock:
+            for p in proofs:
+                await self.crud.unset_proof_pending(proof=p, db=self.db, conn=conn)
+
+    async def _validate_proofs_pending(
+        self, proofs: List[Proof], conn: Optional[Connection] = None
+    ) -> None:
+        """Checks if any of the provided proofs is in the pending proofs table.
+
+        Args:
+            proofs (List[Proof]): Proofs to check.
+
+        Raises:
+            Exception: At least one of the proofs is in the pending table.
+        """
+        proofs_pending = await self.crud.get_proofs_pending(db=self.db, conn=conn)
+        for p in proofs:
+            for pp in proofs_pending:
+                if p.secret == pp.secret:
+                    raise TransactionError("proofs are pending.")