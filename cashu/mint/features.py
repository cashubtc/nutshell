from typing import Any, Dict, List, Union

from ..core.base import Method
from ..core.models import (
    MeltMethodSetting,
    MintMethodSetting,
)
from ..core.nuts import (
    DLEQ_NUT,
    FEE_RETURN_NUT,
    HTLC_NUT,
    MELT_NUT,
    MINT_NUT,
    MINT_QUOTE_SIGNATURE_NUT,
    MPP_NUT,
    P2PK_NUT,
    QUOTE_SIGNATURE_NUT,
    RESTORE_NUT,
    SCRIPT_NUT,
    STATE_NUT,
    WEBSOCKETS_NUT,
)
from ..core.settings import settings
from ..mint.protocols import SupportsBackends


class LedgerFeatures(SupportsBackends):
    def mint_features(self) -> Dict[int, Union[List[Any], Dict[str, Any]]]:
        mint_method_settings: List[MintMethodSetting] = []
        for method, unit_dict in self.backends.items():
            for unit in unit_dict.keys():
                mint_setting = MintMethodSetting(method=method.name, unit=unit.name)
                if settings.mint_max_peg_in:
                    mint_setting.max_amount = settings.mint_max_peg_in
                    mint_setting.min_amount = 0
                mint_method_settings.append(mint_setting)
                mint_setting.description = unit_dict[unit].supports_description
        melt_method_settings: List[MeltMethodSetting] = []
        for method, unit_dict in self.backends.items():
            for unit in unit_dict.keys():
                melt_setting = MeltMethodSetting(method=method.name, unit=unit.name)
                if settings.mint_max_peg_out:
                    melt_setting.max_amount = settings.mint_max_peg_out
                    melt_setting.min_amount = 0
                melt_method_settings.append(melt_setting)

        supported_dict = dict(supported=True)
        required_dict = dict(supported=True, required=True)

        mint_features: Dict[int, Union[List[Any], Dict[str, Any]]] = {
            MINT_NUT: dict(
                methods=mint_method_settings,
                disabled=settings.mint_peg_out_only,
            ),
            MELT_NUT: dict(
                methods=melt_method_settings,
                disabled=False,
            ),
            STATE_NUT: supported_dict,
            FEE_RETURN_NUT: supported_dict,
            RESTORE_NUT: supported_dict,
            SCRIPT_NUT: supported_dict,
            P2PK_NUT: supported_dict,
            DLEQ_NUT: supported_dict,
            HTLC_NUT: supported_dict,
<<<<<<< HEAD
            QUOTE_SIGNATURE_NUT: supported_dict,
=======
            MINT_QUOTE_SIGNATURE_NUT: supported_dict,
>>>>>>> 369a49e6
        }

        # MPP_NUT
        # signal which method-unit pairs support MPP
        mpp_features = []
        for method, unit_dict in self.backends.items():
            for unit in unit_dict.keys():
                if unit_dict[unit].supports_mpp:
                    mpp_features.append(
                        {
                            "method": method.name,
                            "unit": unit.name,
                            "mpp": True,
                        }
                    )

        if mpp_features:
            mint_features[MPP_NUT] = mpp_features

        # WEBSOCKETS_NUT
        # specify which websocket features are supported
        # these two are supported by default
        websocket_features: Dict[str, List[Dict[str, Union[str, List[str]]]]] = {
            "supported": []
        }
        # we check the backend to see if "bolt11_mint_quote" is supported as well
        for method, unit_dict in self.backends.items():
            if method == Method["bolt11"]:
                for unit in unit_dict.keys():
                    websocket_features["supported"].append(
                        {
                            "method": method.name,
                            "unit": unit.name,
                            "commands": ["bolt11_melt_quote", "proof_state"],
                        }
                    )
                    if unit_dict[unit].supports_incoming_payment_stream:
                        supported_features: List[str] = list(
                            websocket_features["supported"][-1]["commands"]
                        )
                        websocket_features["supported"][-1]["commands"] = (
                            supported_features + ["bolt11_mint_quote"]
                        )

        if websocket_features:
            mint_features[WEBSOCKETS_NUT] = websocket_features

        # MINT_QUOTE_SIGNATURE_NUT
        # add "required" field to mint quote signature nut
        if settings.mint_quote_signature_required:
            mint_features[MINT_QUOTE_SIGNATURE_NUT] = required_dict

        return mint_features<|MERGE_RESOLUTION|>--- conflicted
+++ resolved
@@ -63,11 +63,7 @@
             P2PK_NUT: supported_dict,
             DLEQ_NUT: supported_dict,
             HTLC_NUT: supported_dict,
-<<<<<<< HEAD
-            QUOTE_SIGNATURE_NUT: supported_dict,
-=======
             MINT_QUOTE_SIGNATURE_NUT: supported_dict,
->>>>>>> 369a49e6
         }
 
         # MPP_NUT
