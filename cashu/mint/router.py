--- conflicted
+++ resolved
@@ -226,7 +226,7 @@
         return CashuError(code=0, error="there was an error with the split")
     frst_promises, scnd_promises = split_return
     resp = PostSplitResponse(fst=frst_promises, snd=scnd_promises)
-<<<<<<< HEAD
+    logger.trace(f"< POST /split: {resp}")
     return resp
 
 
@@ -239,8 +239,4 @@
         promises = await ledger.restore(payload.outputs)
     except Exception as exc:
         return CashuError(code=0, error=str(exc))
-    return PostMintResponse(promises=promises)
-=======
-    logger.trace(f"< POST /split: {resp}")
-    return resp
->>>>>>> 5df0a9aa
+    return PostMintResponse(promises=promises)