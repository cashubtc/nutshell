--- conflicted
+++ resolved
@@ -242,13 +242,9 @@
     """
     logger.trace(f"> POST /v1/mint/bolt11: {payload}")
 
-<<<<<<< HEAD
-    promises = await ledger.mint(outputs=payload.outputs, quote_id=payload.quote, witness=payload.witness)
-=======
     promises = await ledger.mint(
         outputs=payload.outputs, quote_id=payload.quote, witness=payload.witness
     )
->>>>>>> 369a49e6
     blinded_signatures = PostMintResponse(signatures=promises)
     logger.trace(f"< POST /v1/mint/bolt11: {blinded_signatures}")
     return blinded_signatures
