--- conflicted
+++ resolved
@@ -4,18 +4,14 @@
 
 from loguru import logger
 
-<<<<<<< HEAD
 from ..core.base import (
     BlindedMessage,
     DiscreetLogContract,
-    HTLCWitness,
+   
     Proof,
     SCTWitness,
 )
 from ..core.crypto.dlc import merkle_verify
-=======
-from ..core.base import BlindedMessage, Proof
->>>>>>> 48b0368a
 from ..core.crypto.secp import PublicKey
 from ..core.errors import (
     TransactionError,
@@ -171,7 +167,7 @@
                 if verify_schnorr_signature(
                     message=proof.secret.encode("utf-8"),
                     pubkey=PublicKey(bytes.fromhex(pubkey), raw=True),
-                    signature=bytes.fromhex(input_sig),
+                    signature=bytes.fromhex(signature),
                 ):
                     n_valid_sigs_per_output += 1
                     logger.trace(
