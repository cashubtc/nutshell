--- conflicted
+++ resolved
@@ -960,39 +960,6 @@
             """
         )
 
-<<<<<<< HEAD
-async def m028_add_fee_tracking_to_proofs_used(db: Database):
-    """
-    Add fee tracking to proofs_used table to distinguish fee proofs from regular proofs.
-    """
-    async with db.connect() as conn:
-        await conn.execute(
-            f"""
-            ALTER TABLE {db.table_with_schema('proofs_used')}
-            ADD COLUMN is_fee BOOLEAN NOT NULL DEFAULT FALSE
-            """
-        )
-        await conn.execute(
-            f"""
-            ALTER TABLE {db.table_with_schema('proofs_used')}
-            ADD COLUMN fee_type TEXT
-            """
-        )
-        await conn.execute(
-            f"""
-            ALTER TABLE {db.table_with_schema('proofs_used')}
-            ADD COLUMN fee_amount INTEGER DEFAULT 0
-            """
-        )
-        
-        # Create index for efficient fee queries
-        await conn.execute(
-            f"""
-            CREATE INDEX IF NOT EXISTS proofs_used_fee_idx 
-            ON {db.table_with_schema('proofs_used')} (is_fee, fee_type)
-            """
-        )
-=======
 
 async def m028_promises_c_allow_null_add_melt_quote(db: Database):
     """
@@ -1170,4 +1137,35 @@
 
         # recreate the balance views
         await create_balance_views(db, conn)
->>>>>>> f84028ca
+
+async def m029_add_fee_tracking_to_proofs_used(db: Database):
+    """
+    Add fee tracking to proofs_used table to distinguish fee proofs from regular proofs.
+    """
+    async with db.connect() as conn:
+        await conn.execute(
+            f"""
+            ALTER TABLE {db.table_with_schema('proofs_used')}
+            ADD COLUMN is_fee BOOLEAN NOT NULL DEFAULT FALSE
+            """
+        )
+        await conn.execute(
+            f"""
+            ALTER TABLE {db.table_with_schema('proofs_used')}
+            ADD COLUMN fee_type TEXT
+            """
+        )
+        await conn.execute(
+            f"""
+            ALTER TABLE {db.table_with_schema('proofs_used')}
+            ADD COLUMN fee_amount INTEGER DEFAULT 0
+            """
+        )
+        
+        # Create index for efficient fee queries
+        await conn.execute(
+            f"""
+            CREATE INDEX IF NOT EXISTS proofs_used_fee_idx 
+            ON {db.table_with_schema('proofs_used')} (is_fee, fee_type)
+            """
+        )