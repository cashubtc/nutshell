import copy
from typing import List

from sqlalchemy import RowMapping

from ..core.base import (
    MeltQuoteState,
    MintKeyset,
    MintQuoteState,
    PaymentQuoteKind,
    Proof,
)
from ..core.crypto.keys import derive_keyset_id, derive_keyset_id_deprecated
from ..core.db import Connection, Database
from ..core.settings import settings


async def m000_create_migrations_table(conn: Connection):
    await conn.execute(
        f"""
    CREATE TABLE IF NOT EXISTS {conn.table_with_schema('dbversions')} (
        db TEXT PRIMARY KEY,
        version INT NOT NULL
    )
    """
    )


async def m001_initial(db: Database):
    async with db.connect() as conn:
        await conn.execute(
            f"""
                CREATE TABLE IF NOT EXISTS {db.table_with_schema('promises')} (
                    amount {db.big_int} NOT NULL,
                    b_b TEXT NOT NULL,
                    c_b TEXT NOT NULL,

                    UNIQUE (b_b)

                );
            """
        )

        await conn.execute(
            f"""
                CREATE TABLE IF NOT EXISTS {db.table_with_schema('proofs_used')} (
                    amount {db.big_int} NOT NULL,
                    c TEXT NOT NULL,
                    secret TEXT NOT NULL,

                    UNIQUE (secret)

                );
            """
        )

        await conn.execute(
            f"""
                CREATE TABLE IF NOT EXISTS {db.table_with_schema('invoices')} (
                    amount {db.big_int} NOT NULL,
                    pr TEXT NOT NULL,
                    hash TEXT NOT NULL,
                    issued BOOL NOT NULL,

                    UNIQUE (hash)

                );
            """
        )


async def drop_balance_views(db: Database, conn: Connection):
    await conn.execute(f"DROP VIEW IF EXISTS {db.table_with_schema('balance')}")
    await conn.execute(f"DROP VIEW IF EXISTS {db.table_with_schema('balance_issued')}")
    await conn.execute(
        f"DROP VIEW IF EXISTS {db.table_with_schema('balance_redeemed')}"
    )


async def create_balance_views(db: Database, conn: Connection):
    await conn.execute(
        f"""
        CREATE VIEW {db.table_with_schema('balance_issued')} AS
        SELECT id AS keyset, COALESCE(s, 0) AS balance FROM (
            SELECT id, SUM(amount) AS s
            FROM {db.table_with_schema('promises')}
            WHERE amount > 0
            GROUP BY id
        ) AS balance_issued;
        """
    )
    await conn.execute(
        f"""
        CREATE VIEW {db.table_with_schema('balance_redeemed')} AS
        SELECT id AS keyset, COALESCE(s, 0) AS balance FROM (
            SELECT id, SUM(amount) AS s
            FROM {db.table_with_schema('proofs_used')}
            WHERE amount > 0
            GROUP BY id
        ) AS balance_redeemed;
        """
    )
    await conn.execute(
        f"""
        CREATE VIEW {db.table_with_schema('balance')} AS
        SELECT keyset, s_issued - s_used AS balance FROM (
            SELECT bi.keyset AS keyset,
                bi.balance AS s_issued,
                COALESCE(bu.balance, 0) AS s_used
            FROM {db.table_with_schema('balance_issued')} bi
            LEFT OUTER JOIN {db.table_with_schema('balance_redeemed')} bu
            ON bi.keyset = bu.keyset
        ) AS balance;
        """
    )


async def m002_add_balance_views(db: Database):
    # NOTE: We move the creation of balance views after m007_proofs_and_promises_store_id
    # async with db.connect() as conn:
    # await create_balance_views(db, conn)
    pass


async def m003_mint_keysets(db: Database):
    """
    Stores mint keysets from different mints and epochs.
    """
    async with db.connect() as conn:
        await conn.execute(
            f"""
                CREATE TABLE IF NOT EXISTS {db.table_with_schema('keysets')} (
                    id TEXT NOT NULL,
                    derivation_path TEXT,
                    valid_from TIMESTAMP NOT NULL DEFAULT {db.timestamp_now},
                    valid_to TIMESTAMP NOT NULL DEFAULT {db.timestamp_now},
                    first_seen TIMESTAMP NOT NULL DEFAULT {db.timestamp_now},
                    active BOOL DEFAULT TRUE,

                    UNIQUE (derivation_path)

                );
            """
        )
        await conn.execute(
            f"""
                CREATE TABLE IF NOT EXISTS {db.table_with_schema('mint_pubkeys')} (
                    id TEXT NOT NULL,
                    amount {db.big_int} NOT NULL,
                    pubkey TEXT NOT NULL,

                    UNIQUE (id, pubkey)

                );
            """
        )


async def m004_keysets_add_version(db: Database):
    """
    Column that remembers with which version
    """
    async with db.connect() as conn:
        await conn.execute(
            f"ALTER TABLE {db.table_with_schema('keysets')} ADD COLUMN version TEXT"
        )


async def m005_pending_proofs_table(db: Database) -> None:
    """
    Store pending proofs.
    """
    async with db.connect() as conn:
        await conn.execute(
            f"""
                CREATE TABLE IF NOT EXISTS {db.table_with_schema('proofs_pending')} (
                    amount {db.big_int} NOT NULL,
                    c TEXT NOT NULL,
                    secret TEXT NOT NULL,

                    UNIQUE (secret)

                );
            """
        )


async def m006_invoices_add_payment_hash(db: Database):
    """
    Column that remembers the payment_hash as we're using
    the column hash as a random identifier now
    (see https://github.com/cashubtc/nuts/pull/14).
    """
    async with db.connect() as conn:
        await conn.execute(
            f"ALTER TABLE {db.table_with_schema('invoices')} ADD COLUMN payment_hash"
            " TEXT"
        )
        await conn.execute(
            f"UPDATE {db.table_with_schema('invoices')} SET payment_hash = hash"
        )


async def m007_proofs_and_promises_store_id(db: Database):
    """
    Column that stores the id of the proof or promise.
    """
    async with db.connect() as conn:
        await conn.execute(
            f"ALTER TABLE {db.table_with_schema('proofs_used')} ADD COLUMN id TEXT"
        )
        await conn.execute(
            f"ALTER TABLE {db.table_with_schema('proofs_pending')} ADD COLUMN id TEXT"
        )
        await conn.execute(
            f"ALTER TABLE {db.table_with_schema('promises')} ADD COLUMN id TEXT"
        )

        # create balance views
        await create_balance_views(db, conn)


async def m008_promises_dleq(db: Database):
    """
    Add columns for DLEQ proof to promises table.
    """
    async with db.connect() as conn:
        await conn.execute(
            f"ALTER TABLE {db.table_with_schema('promises')} ADD COLUMN e TEXT"
        )
        await conn.execute(
            f"ALTER TABLE {db.table_with_schema('promises')} ADD COLUMN s TEXT"
        )


async def m009_add_out_to_invoices(db: Database):
    # column in invoices for marking whether the invoice is incoming (out=False) or outgoing (out=True)
    async with db.connect() as conn:
        # rename column pr to bolt11
        await conn.execute(
            f"ALTER TABLE {db.table_with_schema('invoices')} RENAME COLUMN pr TO"
            " bolt11"
        )
        # rename column hash to payment_hash
        await conn.execute(
            f"ALTER TABLE {db.table_with_schema('invoices')} RENAME COLUMN hash TO id"
        )

        await conn.execute(
            f"ALTER TABLE {db.table_with_schema('invoices')} ADD COLUMN out BOOL"
        )


async def m010_add_index_to_proofs_used(db: Database):
    # create index on proofs_used table for secret
    async with db.connect() as conn:
        await conn.execute(
            "CREATE INDEX IF NOT EXISTS"
            " proofs_used_secret_idx ON"
            f" {db.table_with_schema('proofs_used')} (secret)"
        )


async def m011_add_quote_tables(db: Database):
    async with db.connect() as conn:
        # add column "created" to tables invoices, promises, proofs_used, proofs_pending
        tables = ["invoices", "promises", "proofs_used", "proofs_pending"]
        for table in tables:
            await conn.execute(
                f"ALTER TABLE {db.table_with_schema(table)} ADD COLUMN created"
                " TIMESTAMP"
            )
            await conn.execute(
                f"UPDATE {db.table_with_schema(table)} SET created ="
                f" '{db.timestamp_now_str()}'"
            )

        # add column "witness" to table proofs_used
        await conn.execute(
            f"ALTER TABLE {db.table_with_schema('proofs_used')} ADD COLUMN witness"
            " TEXT"
        )

        # add columns "seed" and "unit" to table keysets
        await conn.execute(
            f"ALTER TABLE {db.table_with_schema('keysets')} ADD COLUMN seed TEXT"
        )
        await conn.execute(
            f"ALTER TABLE {db.table_with_schema('keysets')} ADD COLUMN unit TEXT"
        )

        # fill columns "seed" and "unit" in table keysets
        await conn.execute(
            f"UPDATE {db.table_with_schema('keysets')} SET seed ="
            f" '{settings.mint_private_key}', unit = 'sat'"
        )

        await conn.execute(
            f"""
                CREATE TABLE IF NOT EXISTS {db.table_with_schema('mint_quotes')} (
                    quote TEXT NOT NULL,
                    method TEXT NOT NULL,
                    request TEXT NOT NULL,
                    checking_id TEXT NOT NULL,
                    unit TEXT NOT NULL,
                    amount {db.big_int} NOT NULL,
                    paid BOOL NOT NULL,
                    issued BOOL NOT NULL,
                    created_time TIMESTAMP,
                    paid_time TIMESTAMP,

                    UNIQUE (quote)

                );
            """
        )

        await conn.execute(
            f"""
                CREATE TABLE IF NOT EXISTS {db.table_with_schema('melt_quotes')} (
                    quote TEXT NOT NULL,
                    method TEXT NOT NULL,
                    request TEXT NOT NULL,
                    checking_id TEXT NOT NULL,
                    unit TEXT NOT NULL,
                    amount {db.big_int} NOT NULL,
                    fee_reserve {db.big_int},
                    paid BOOL NOT NULL,
                    created_time TIMESTAMP,
                    paid_time TIMESTAMP,
                    fee_paid {db.big_int},
                    proof TEXT,

                    UNIQUE (quote)

                );
            """
        )

        await conn.execute(
            f"INSERT INTO {db.table_with_schema('mint_quotes')} (quote, method,"
            " request, checking_id, unit, amount, paid, issued, created_time,"
            " paid_time) SELECT id, 'bolt11', bolt11, COALESCE(payment_hash, 'None'),"
            f" 'sat', amount, False, issued, COALESCE(created, '{db.timestamp_now_str()}'),"
            f" NULL FROM {db.table_with_schema('invoices')} "
        )

        # drop table invoices
        await conn.execute(f"DROP TABLE {db.table_with_schema('invoices')}")


async def m012_keysets_uniqueness_with_seed(db: Database):
    # copy table keysets to keysets_old, create a new table keysets
    # with the same columns but with a unique constraint on (seed, derivation_path)
    # and copy the data from keysets_old to keysets, then drop keysets_old
    async with db.connect() as conn:
        await conn.execute(
            f"DROP TABLE IF EXISTS {db.table_with_schema('keysets_old')}"
        )
        await conn.execute(
            f"CREATE TABLE {db.table_with_schema('keysets_old')} AS"
            f" SELECT * FROM {db.table_with_schema('keysets')}"
        )
        await conn.execute(f"DROP TABLE {db.table_with_schema('keysets')}")
        await conn.execute(
            f"""
                CREATE TABLE IF NOT EXISTS {db.table_with_schema('keysets')} (
                    id TEXT NOT NULL,
                    derivation_path TEXT,
                    seed TEXT,
                    valid_from TIMESTAMP,
                    valid_to TIMESTAMP,
                    first_seen TIMESTAMP,
                    active BOOL DEFAULT TRUE,
                    version TEXT,
                    unit TEXT,

                    UNIQUE (seed, derivation_path)

                );
            """
        )
        await conn.execute(
            f"INSERT INTO {db.table_with_schema('keysets')} (id,"
            " derivation_path, valid_from, valid_to, first_seen,"
            " active, version, seed, unit) SELECT id, derivation_path,"
            " valid_from, valid_to, first_seen, active, version, seed,"
            f" unit FROM {db.table_with_schema('keysets_old')}"
        )
        await conn.execute(f"DROP TABLE {db.table_with_schema('keysets_old')}")


async def m013_keysets_add_encrypted_seed(db: Database):
    async with db.connect() as conn:
        # set keysets table unique constraint to id
        # copy table keysets to keysets_old, create a new table keysets
        # with the same columns but with a unique constraint on id
        # and copy the data from keysets_old to keysets, then drop keysets_old
        await conn.execute(
            f"DROP TABLE IF EXISTS {db.table_with_schema('keysets_old')}"
        )
        await conn.execute(
            f"CREATE TABLE {db.table_with_schema('keysets_old')} AS"
            f" SELECT * FROM {db.table_with_schema('keysets')}"
        )
        await conn.execute(f"DROP TABLE {db.table_with_schema('keysets')}")
        await conn.execute(
            f"""
                CREATE TABLE IF NOT EXISTS {db.table_with_schema('keysets')} (
                    id TEXT NOT NULL,
                    derivation_path TEXT,
                    seed TEXT,
                    valid_from TIMESTAMP,
                    valid_to TIMESTAMP,
                    first_seen TIMESTAMP,
                    active BOOL DEFAULT TRUE,
                    version TEXT,
                    unit TEXT,

                    UNIQUE (id)

                );
            """
        )
        await conn.execute(
            f"INSERT INTO {db.table_with_schema('keysets')} (id,"
            " derivation_path, valid_from, valid_to, first_seen,"
            " active, version, seed, unit) SELECT id, derivation_path,"
            " valid_from, valid_to, first_seen, active, version, seed,"
            f" unit FROM {db.table_with_schema('keysets_old')}"
        )
        await conn.execute(f"DROP TABLE {db.table_with_schema('keysets_old')}")

        # add columns encrypted_seed and seed_encryption_method to keysets
        await conn.execute(
            f"ALTER TABLE {db.table_with_schema('keysets')} ADD COLUMN encrypted_seed"
            " TEXT"
        )
        await conn.execute(
            f"ALTER TABLE {db.table_with_schema('keysets')} ADD COLUMN"
            " seed_encryption_method TEXT"
        )


async def m014_proofs_add_Y_column(db: Database):
    # get all proofs_used and proofs_pending from the database and compute Y for each of them
    async with db.connect() as conn:
        rows = await conn.fetchall(
            f"SELECT * FROM {db.table_with_schema('proofs_used')}"
        )
        # Proof() will compute Y from secret upon initialization
        proofs_used = [Proof(**r) for r in rows]

        rows = await conn.fetchall(
            f"SELECT * FROM {db.table_with_schema('proofs_pending')}"
        )
        proofs_pending = [Proof(**r) for r in rows]
    async with db.connect() as conn:
        # we have to drop the balance views first and recreate them later
        await drop_balance_views(db, conn)

        await conn.execute(
            f"ALTER TABLE {db.table_with_schema('proofs_used')} ADD COLUMN y TEXT"
        )
        for proof in proofs_used:
            await conn.execute(
                f"UPDATE {db.table_with_schema('proofs_used')} SET y = '{proof.Y}'"
                f" WHERE secret = '{proof.secret}'"
            )
        # Copy proofs_used to proofs_used_old and create a new table proofs_used
        # with the same columns but with a unique constraint on (Y)
        # and copy the data from proofs_used_old to proofs_used, then drop proofs_used_old
        await conn.execute(
            f"DROP TABLE IF EXISTS {db.table_with_schema('proofs_used_old')}"
        )
        await conn.execute(
            f"CREATE TABLE {db.table_with_schema('proofs_used_old')} AS"
            f" SELECT * FROM {db.table_with_schema('proofs_used')}"
        )
        await conn.execute(f"DROP TABLE {db.table_with_schema('proofs_used')}")
        await conn.execute(
            f"""
                CREATE TABLE IF NOT EXISTS {db.table_with_schema('proofs_used')} (
                    amount {db.big_int} NOT NULL,
                    c TEXT NOT NULL,
                    secret TEXT NOT NULL,
                    id TEXT,
                    y TEXT,
                    created TIMESTAMP,
                    witness TEXT,

                    UNIQUE (Y)

                );
            """
        )
        await conn.execute(
            f"INSERT INTO {db.table_with_schema('proofs_used')} (amount, c, "
            "secret, id, y, created, witness) SELECT amount, c, secret, id, y,"
            f" created, witness FROM {db.table_with_schema('proofs_used_old')}"
        )
        await conn.execute(f"DROP TABLE {db.table_with_schema('proofs_used_old')}")

        # add column y to proofs_pending
        await conn.execute(
            f"ALTER TABLE {db.table_with_schema('proofs_pending')} ADD COLUMN y TEXT"
        )
        for proof in proofs_pending:
            await conn.execute(
                f"UPDATE {db.table_with_schema('proofs_pending')} SET y = '{proof.Y}'"
                f" WHERE secret = '{proof.secret}'"
            )

        # Copy proofs_pending to proofs_pending_old and create a new table proofs_pending
        # with the same columns but with a unique constraint on (Y)
        # and copy the data from proofs_pending_old to proofs_pending, then drop proofs_pending_old
        await conn.execute(
            f"DROP TABLE IF EXISTS {db.table_with_schema('proofs_pending_old')}"
        )

        await conn.execute(
            f"CREATE TABLE {db.table_with_schema('proofs_pending_old')} AS"
            f" SELECT * FROM {db.table_with_schema('proofs_pending')}"
        )

        await conn.execute(f"DROP TABLE {db.table_with_schema('proofs_pending')}")
        await conn.execute(
            f"""
                CREATE TABLE IF NOT EXISTS {db.table_with_schema('proofs_pending')} (
                    amount {db.big_int} NOT NULL,
                    c TEXT NOT NULL,
                    secret TEXT NOT NULL,
                    y TEXT,
                    id TEXT,
                    created TIMESTAMP DEFAULT {db.timestamp_now},

                    UNIQUE (Y)

                );
            """
        )
        await conn.execute(
            f"INSERT INTO {db.table_with_schema('proofs_pending')} (amount, c, "
            "secret, y, id, created) SELECT amount, c, secret, y, id, created"
            f" FROM {db.table_with_schema('proofs_pending_old')}"
        )

        await conn.execute(f"DROP TABLE {db.table_with_schema('proofs_pending_old')}")

        # recreate the balance views
        await create_balance_views(db, conn)


async def m015_add_index_Y_to_proofs_used_and_pending(db: Database):
    # create index on proofs_used table for Y
    async with db.connect() as conn:
        await conn.execute(
            "CREATE INDEX IF NOT EXISTS"
            " proofs_used_Y_idx ON"
            f" {db.table_with_schema('proofs_used')} (Y)"
        )

        await conn.execute(
            "CREATE INDEX IF NOT EXISTS"
            " proofs_pending_Y_idx ON"
            f" {db.table_with_schema('proofs_pending')} (Y)"
        )


async def m016_recompute_Y_with_new_h2c(db: Database):
    # get all proofs_used and proofs_pending from the database and compute Y for each of them
    async with db.connect() as conn:
        rows = await conn.fetchall(
            f"SELECT * FROM {db.table_with_schema('proofs_used')}"
        )
        # Proof() will compute Y from secret upon initialization
        proofs_used = [Proof(**r) for r in rows]
    async with db.connect() as conn:
        rows = await conn.fetchall(
            f"SELECT * FROM {db.table_with_schema('proofs_pending')}"
        )
        proofs_pending = [Proof(**r) for r in rows]

    # Prepare data for batch update
    proofs_used_data = [(proof.Y, proof.secret) for proof in proofs_used]
    proofs_pending_data = [(proof.Y, proof.secret) for proof in proofs_pending]

    # Perform batch update in a single transaction
    async with db.connect() as conn:
        if len(proofs_used_data):
            # For proofs_used
            await conn.execute(
                "CREATE TABLE IF NOT EXISTS tmp_proofs_used (Y TEXT, secret TEXT)"
            )
            values_placeholder = ", ".join(
                f"('{y}', '{secret}')" for y, secret in proofs_used_data
            )
            await conn.execute(
                f"INSERT INTO tmp_proofs_used (y, secret) VALUES {values_placeholder}",
            )
            await conn.execute(
                f"""
                UPDATE {db.table_with_schema('proofs_used')}
                SET y = tmp_proofs_used.y
                FROM tmp_proofs_used
                WHERE {db.table_with_schema('proofs_used')}.secret = tmp_proofs_used.secret
                """
            )

        if len(proofs_pending_data):
            # For proofs_pending
            await conn.execute(
                "CREATE TABLE IF NOT EXISTS tmp_proofs_pending (Y TEXT, secret TEXT)"
            )
            values_placeholder = ", ".join(
                f"('{y}', '{secret}')" for y, secret in proofs_pending_data
            )
            await conn.execute(
                f"INSERT INTO tmp_proofs_used (y, secret) VALUES {values_placeholder}",
            )
            await conn.execute(
                f"""
                UPDATE {db.table_with_schema('proofs_pending')}
                SET y = tmp_proofs_pending.y
                FROM tmp_proofs_pending
                WHERE {db.table_with_schema('proofs_pending')}.secret = tmp_proofs_pending.secret
                """
            )

    async with db.connect() as conn:
        if len(proofs_used_data):
            await conn.execute("DROP TABLE tmp_proofs_used")
        if len(proofs_pending_data):
            await conn.execute("DROP TABLE tmp_proofs_pending")


async def m017_foreign_keys_proof_tables(db: Database):
    """
    Create a foreign key relationship between the keyset id in the proof tables and the keyset table.

    Create a foreign key relationship between the keyset id in the promises table and the keyset table.

    Create a foreign key relationship between the quote id in the melt_quotes
    and the proofs_used and proofs_pending tables.

    NOTE: We do not use ALTER TABLE directly to add the new column with a foreign key relation because SQLIte does not support it.
    """

    async with db.connect() as conn:
        # drop the balance views first
        await drop_balance_views(db, conn)

        # add foreign key constraints to proofs_used table
        await conn.execute(
            f"""
                CREATE TABLE IF NOT EXISTS {db.table_with_schema('proofs_used_new')} (
                    amount {db.big_int} NOT NULL,
                    id TEXT,
                    c TEXT NOT NULL,
                    secret TEXT NOT NULL,
                    y TEXT,
                    witness TEXT,
                    created TIMESTAMP,
                    melt_quote TEXT,

                    FOREIGN KEY (melt_quote) REFERENCES {db.table_with_schema('melt_quotes')}(quote),

                    UNIQUE (y)
                );
            """
        )
        await conn.execute(
            f"INSERT INTO {db.table_with_schema('proofs_used_new')} (amount, id, c, secret, y, witness, created) SELECT amount, id, c, secret, y, witness, created FROM {db.table_with_schema('proofs_used')}"
        )
        await conn.execute(f"DROP TABLE {db.table_with_schema('proofs_used')}")
        await conn.execute(
            f"ALTER TABLE {db.table_with_schema('proofs_used_new')} RENAME TO {db.table_with_schema('proofs_used')}"
        )

        # add foreign key constraints to proofs_pending table
        await conn.execute(
            f"""
                CREATE TABLE IF NOT EXISTS {db.table_with_schema('proofs_pending_new')} (
                    amount {db.big_int} NOT NULL,
                    id TEXT,
                    c TEXT NOT NULL,
                    secret TEXT NOT NULL,
                    y TEXT,
                    witness TEXT,
                    created TIMESTAMP,
                    melt_quote TEXT,

                    FOREIGN KEY (melt_quote) REFERENCES {db.table_with_schema('melt_quotes')}(quote),

                    UNIQUE (y)
                );
            """
        )
        await conn.execute(
            f"INSERT INTO {db.table_with_schema('proofs_pending_new')} (amount, id, c, secret, y, created) SELECT amount, id, c, secret, y, created FROM {db.table_with_schema('proofs_pending')}"
        )
        await conn.execute(f"DROP TABLE {db.table_with_schema('proofs_pending')}")
        await conn.execute(
            f"ALTER TABLE {db.table_with_schema('proofs_pending_new')} RENAME TO {db.table_with_schema('proofs_pending')}"
        )

        # add foreign key constraints to promises table
        await conn.execute(
            f"""
                    CREATE TABLE IF NOT EXISTS {db.table_with_schema('promises_new')} (
                        amount {db.big_int} NOT NULL,
                        id TEXT,
                        b_ TEXT NOT NULL,
                        c_ TEXT NOT NULL,
                        dleq_e TEXT,
                        dleq_s TEXT,
                        created TIMESTAMP,
                        mint_quote TEXT,
                        swap_id TEXT,

                        FOREIGN KEY (mint_quote) REFERENCES {db.table_with_schema('mint_quotes')}(quote),

                        UNIQUE (b_)
                    );
                """
        )

        await conn.execute(
            f"INSERT INTO {db.table_with_schema('promises_new')} (amount, id, b_, c_, dleq_e, dleq_s, created) SELECT amount, id, b_b, c_b, e, s, created FROM {db.table_with_schema('promises')}"
        )
        await conn.execute(f"DROP TABLE {db.table_with_schema('promises')}")
        await conn.execute(
            f"ALTER TABLE {db.table_with_schema('promises_new')} RENAME TO {db.table_with_schema('promises')}"
        )

        # recreate the balance views
        await create_balance_views(db, conn)

    # recreate indices
    await m015_add_index_Y_to_proofs_used_and_pending(db)


async def m018_duplicate_deprecated_keyset_ids(db: Database):
    async with db.connect() as conn:
        rows = await conn.fetchall(  # type: ignore
            f"""
                SELECT * from {db.table_with_schema('keysets')}
                """,
        )
        keysets = [MintKeyset(**row) for row in rows]
        duplicated_keysets: list[MintKeyset] = []
        for keyset in keysets:
            keyset_copy = copy.copy(keyset)
            if not keyset_copy.public_keys:
                raise Exception(f"keyset {keyset_copy.id} has no public keys")
            if keyset.version_tuple < (0, 15):
                keyset_copy.id = derive_keyset_id(keyset_copy.public_keys)
            else:
                keyset_copy.id = derive_keyset_id_deprecated(keyset_copy.public_keys)
            duplicated_keysets.append(keyset_copy)

        for keyset in duplicated_keysets:
            await conn.execute(
                f"""
                INSERT INTO {db.table_with_schema('keysets')}
                (id, derivation_path, valid_from, valid_to, first_seen, active, version, seed, unit, encrypted_seed, seed_encryption_method)
                VALUES (:id, :derivation_path, :valid_from, :valid_to, :first_seen, :active, :version, :seed, :unit, :encrypted_seed, :seed_encryption_method)
                """,
                {
                    "id": keyset.id,
                    "derivation_path": keyset.derivation_path,
                    "valid_from": keyset.valid_from,
                    "valid_to": keyset.valid_to,
                    "first_seen": keyset.first_seen,
                    "active": keyset.active,
                    "version": keyset.version,
                    "seed": keyset.seed,
                    "unit": keyset.unit.name,
                    "encrypted_seed": keyset.encrypted_seed,
                    "seed_encryption_method": keyset.seed_encryption_method,
                },
            )


async def m019_add_fee_to_keysets(db: Database):
    async with db.connect() as conn:
        await conn.execute(
            f"ALTER TABLE {db.table_with_schema('keysets')} ADD COLUMN input_fee_ppk INTEGER"
        )
        await conn.execute(
            f"UPDATE {db.table_with_schema('keysets')} SET input_fee_ppk = 0"
        )


async def m020_add_state_to_mint_and_melt_quotes(db: Database):
    async with db.connect() as conn:
        await conn.execute(
            f"ALTER TABLE {db.table_with_schema('mint_quotes')} ADD COLUMN state TEXT"
        )
        await conn.execute(
            f"ALTER TABLE {db.table_with_schema('melt_quotes')} ADD COLUMN state TEXT"
        )

    # get all melt and mint quotes and figure out the state to set using the `paid` column
    # and the `paid` and `issued` column respectively
    # mint quotes:
    async with db.connect() as conn:
        rows: List[RowMapping] = await conn.fetchall(
            f"SELECT * FROM {db.table_with_schema('mint_quotes')}"
        )
        for row in rows:
            if row.get("issued"):
                state = "issued"
            elif row.get("paid"):
                state = "paid"
            else:
                state = "unpaid"
            await conn.execute(
                f"UPDATE {db.table_with_schema('mint_quotes')} SET state = '{state}' WHERE quote = '{row['quote']}'"
            )

    # melt quotes:
    async with db.connect() as conn:
        rows2: List[RowMapping] = await conn.fetchall(
            f"SELECT * FROM {db.table_with_schema('melt_quotes')}"
        )
        for row in rows2:
            if row["paid"]:
                state = "paid"
            else:
                state = "unpaid"
            await conn.execute(
                f"UPDATE {db.table_with_schema('melt_quotes')} SET state = '{state}' WHERE quote = '{row['quote']}'"
            )


async def m021_add_change_and_expiry_to_melt_quotes(db: Database):
    async with db.connect() as conn:
        await conn.execute(
            f"ALTER TABLE {db.table_with_schema('melt_quotes')} ADD COLUMN change TEXT"
        )
        await conn.execute(
            f"ALTER TABLE {db.table_with_schema('melt_quotes')} ADD COLUMN expiry TIMESTAMP"
        )


async def m022_quote_set_states_to_values(db: Database):
    async with db.connect() as conn:
        for melt_quote_states in MeltQuoteState:
            await conn.execute(
                f"UPDATE {db.table_with_schema('melt_quotes')} SET state = '{melt_quote_states.value}' WHERE state = '{melt_quote_states.name}'"
            )
        for mint_quote_states in MintQuoteState:
            await conn.execute(
                f"UPDATE {db.table_with_schema('mint_quotes')} SET state = '{mint_quote_states.value}' WHERE state = '{mint_quote_states.name}'"
            )


async def m023_add_key_to_mint_quote_table(db: Database):
    async with db.connect() as conn:
        await conn.execute(
            f"""
                ALTER TABLE {db.table_with_schema('mint_quotes')}
                ADD COLUMN pubkey TEXT DEFAULT NULL
            """
        )


async def m024_add_melt_quote_outputs(db: Database):
    async with db.connect() as conn:
        await conn.execute(
            f"""
                ALTER TABLE {db.table_with_schema('melt_quotes')}
                ADD COLUMN outputs TEXT DEFAULT NULL
            """
        )


async def m025_add_amounts_to_keysets(db: Database):
    async with db.connect() as conn:
        await conn.execute(
            f"ALTER TABLE {db.table_with_schema('keysets')} ADD COLUMN amounts TEXT"
        )
        await conn.execute(
            f"UPDATE {db.table_with_schema('keysets')} SET amounts = '[]'"
        )


async def m026_keyset_specific_balance_views(db: Database):
    async def add_missing_id_to_proofs_and_promises(db: Database, conn: Connection):
        """
        Balance views now show the balance for each keyset. Some old proofs may not have
        an id set.

        We fix some of the old proofs and promises that did not have an id
        set by selecting the oldest (hex) keyset we can find and fill in the id.
        """
        # get keyset with smallest first_seen that starts with "00"
        keyset = await conn.fetchone(
            f"SELECT * FROM {db.table_with_schema('keysets')} WHERE id LIKE '00%' ORDER BY first_seen LIMIT 1"
        )
        # get all promises where id is NULL
        promises = await conn.fetchall(
            f"SELECT * FROM {db.table_with_schema('promises')} WHERE id IS NULL"
        )
        proofs_used = await conn.fetchall(
            f"SELECT * FROM {db.table_with_schema('proofs_used')} WHERE id IS NULL"
        )
        proofs_pending = await conn.fetchall(
            f"SELECT * FROM {db.table_with_schema('proofs_pending')} WHERE id IS NULL"
        )
        if not keyset and (promises or proofs_used or proofs_pending):
            raise Exception(
                "Migration failed: No keyset found, but there are promises or proofs without id. Please report this issue."
            )
        if not keyset or not (promises or proofs_used or proofs_pending):
            # no migration needed
            return

        keyset_id = keyset["id"]
        if promises:
            await conn.execute(
                f"UPDATE {db.table_with_schema('promises')} SET id = '{keyset_id}' WHERE id IS NULL"
            )
        if proofs_used:
            await conn.execute(
                f"UPDATE {db.table_with_schema('proofs_used')} SET id = '{keyset_id}' WHERE id IS NULL"
            )
        if proofs_pending:
            await conn.execute(
                f"UPDATE {db.table_with_schema('proofs_pending')} SET id = '{keyset_id}' WHERE id IS NULL"
            )

    async with db.connect() as conn:
        await add_missing_id_to_proofs_and_promises(db, conn)
        await drop_balance_views(db, conn)
<<<<<<< HEAD
        await conn.execute(
            f"""
            CREATE VIEW {db.table_with_schema('balance_issued')} AS
            SELECT id AS keyset, COALESCE(s, 0) AS balance FROM (
                SELECT id, SUM(amount) AS s
                FROM {db.table_with_schema('promises')}
                WHERE amount > 0
                GROUP BY id
            );
            """
        )
        await conn.execute(
            f"""
            CREATE VIEW {db.table_with_schema('balance_redeemed')} AS
            SELECT id AS keyset, COALESCE(s, 0) AS balance FROM (
                SELECT id, SUM(amount) AS s
                FROM {db.table_with_schema('proofs_used')}
                WHERE amount > 0
                GROUP BY id
            );
            """
        )
        await conn.execute(
            f"""
            CREATE VIEW {db.table_with_schema('balance')} AS
            SELECT keyset, s_issued - s_used AS balance FROM (
                SELECT bi.keyset AS keyset,
                    bi.balance AS s_issued,
                    COALESCE(bu.balance, 0) AS s_used
                FROM {db.table_with_schema('balance_issued')} bi
                LEFT OUTER JOIN {db.table_with_schema('balance_redeemed')} bu
                ON bi.keyset = bu.keyset
            );
            """
        )

async def m027_add_payment_quote_kind(db: Database):
    async with db.connect() as conn:
        await conn.execute(
            f"""
            ALTER TABLE {db.table_with_schema('melt_quotes')}
            ADD COLUMN kind TEXT NOT NULL DEFAULT '{str(PaymentQuoteKind.REGULAR)}'
            """
        )
=======
        await create_balance_views(db, conn)
>>>>>>> e1220d23
<|MERGE_RESOLUTION|>--- conflicted
+++ resolved
@@ -934,42 +934,7 @@
     async with db.connect() as conn:
         await add_missing_id_to_proofs_and_promises(db, conn)
         await drop_balance_views(db, conn)
-<<<<<<< HEAD
-        await conn.execute(
-            f"""
-            CREATE VIEW {db.table_with_schema('balance_issued')} AS
-            SELECT id AS keyset, COALESCE(s, 0) AS balance FROM (
-                SELECT id, SUM(amount) AS s
-                FROM {db.table_with_schema('promises')}
-                WHERE amount > 0
-                GROUP BY id
-            );
-            """
-        )
-        await conn.execute(
-            f"""
-            CREATE VIEW {db.table_with_schema('balance_redeemed')} AS
-            SELECT id AS keyset, COALESCE(s, 0) AS balance FROM (
-                SELECT id, SUM(amount) AS s
-                FROM {db.table_with_schema('proofs_used')}
-                WHERE amount > 0
-                GROUP BY id
-            );
-            """
-        )
-        await conn.execute(
-            f"""
-            CREATE VIEW {db.table_with_schema('balance')} AS
-            SELECT keyset, s_issued - s_used AS balance FROM (
-                SELECT bi.keyset AS keyset,
-                    bi.balance AS s_issued,
-                    COALESCE(bu.balance, 0) AS s_used
-                FROM {db.table_with_schema('balance_issued')} bi
-                LEFT OUTER JOIN {db.table_with_schema('balance_redeemed')} bu
-                ON bi.keyset = bu.keyset
-            );
-            """
-        )
+        await create_balance_views(db, conn)
 
 async def m027_add_payment_quote_kind(db: Database):
     async with db.connect() as conn:
@@ -978,7 +943,4 @@
             ALTER TABLE {db.table_with_schema('melt_quotes')}
             ADD COLUMN kind TEXT NOT NULL DEFAULT '{str(PaymentQuoteKind.REGULAR)}'
             """
-        )
-=======
-        await create_balance_views(db, conn)
->>>>>>> e1220d23
+        )