--- conflicted
+++ resolved
@@ -1138,8 +1138,25 @@
         # recreate the balance views
         await create_balance_views(db, conn)
 
-<<<<<<< HEAD
-async def m029_add_fee_tracking_to_proofs_used(db: Database):
+
+async def m029_remove_overlong_witness_values(db: Database):
+    """
+    Delete any witness values longer than 1024 characters in proofs tables.
+    """
+    async with db.connect() as conn:
+        # Clean proofs_used
+        await conn.execute(
+            f"UPDATE {db.table_with_schema('proofs_used')} SET witness = NULL "
+            "WHERE witness IS NOT NULL AND LENGTH(witness) > 1024"
+        )
+
+        # Clean proofs_pending (column exists in newer schemas)
+        await conn.execute(
+            f"UPDATE {db.table_with_schema('proofs_pending')} SET witness = NULL "
+            "WHERE witness IS NOT NULL AND LENGTH(witness) > 1024"
+        )
+
+async def m030_add_fee_tracking_to_proofs_used(db: Database):
     """
     Add fee tracking to proofs_used table to distinguish fee proofs from regular proofs.
     """
@@ -1162,29 +1179,11 @@
             ADD COLUMN fee_amount INTEGER DEFAULT 0
             """
         )
-        
+
         # Create index for efficient fee queries
         await conn.execute(
             f"""
             CREATE INDEX IF NOT EXISTS proofs_used_fee_idx 
             ON {db.table_with_schema('proofs_used')} (is_fee, fee_type)
             """
-=======
-
-async def m029_remove_overlong_witness_values(db: Database):
-    """
-    Delete any witness values longer than 1024 characters in proofs tables.
-    """
-    async with db.connect() as conn:
-        # Clean proofs_used
-        await conn.execute(
-            f"UPDATE {db.table_with_schema('proofs_used')} SET witness = NULL "
-            "WHERE witness IS NOT NULL AND LENGTH(witness) > 1024"
-        )
-
-        # Clean proofs_pending (column exists in newer schemas)
-        await conn.execute(
-            f"UPDATE {db.table_with_schema('proofs_pending')} SET witness = NULL "
-            "WHERE witness IS NOT NULL AND LENGTH(witness) > 1024"
->>>>>>> 0041e3a6
         )