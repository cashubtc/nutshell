--- conflicted
+++ resolved
@@ -29,29 +29,7 @@
         id: str = "",
         derivation_path: str = "",
         conn: Optional[Connection] = None,
-<<<<<<< HEAD
     ) -> List[MintKeyset]: ...
-=======
-    ):
-        return await get_keyset(
-            db=db,
-            id=id,
-            derivation_path=derivation_path,
-            conn=conn,
-        )
-
-    async def get_lightning_invoice(
-        self,
-        db: Database,
-        id: str,
-        conn: Optional[Connection] = None,
-    ) -> Optional[Invoice]:
-        return await get_lightning_invoice(
-            db=db,
-            id=id,
-            conn=conn,
-        )
->>>>>>> fa5193cd
 
     @abstractmethod
     async def get_secrets_used(
@@ -59,27 +37,14 @@
         *,
         db: Database,
         conn: Optional[Connection] = None,
-<<<<<<< HEAD
-    ) -> Optional[List[str]]: ...
-=======
-    ) -> List[str]:
-        return await get_secrets_used(
-            db=db,
-            conn=conn,
-        )
+    ) -> List[str]: ...
 
     async def get_proof_used(
         self,
         db: Database,
         proof: Proof,
         conn: Optional[Connection] = None,
-    ) -> Optional[Proof]:
-        return await get_proof_used(
-            db=db,
-            proof=proof,
-            conn=conn,
-        )
->>>>>>> fa5193cd
+    ) -> Optional[Proof]: ...
 
     @abstractmethod
     async def invalidate_proof(
@@ -120,6 +85,13 @@
         keyset: MintKeyset,
         conn: Optional[Connection] = None,
     ) -> None: ...
+
+    @abstractmethod
+    async def get_balance(
+        self,
+        db: Database,
+        conn: Optional[Connection] = None,
+    ) -> int: ...
 
     @abstractmethod
     async def store_promise(
@@ -306,11 +278,11 @@
         *,
         db: Database,
         conn: Optional[Connection] = None,
-    ) -> Optional[List[str]]:
+    ) -> List[str]:
         rows = await (conn or db).fetchall(f"""
             SELECT secret from {table_with_schema(db, 'proofs_used')}
             """)
-        return [row[0] for row in rows] if rows else None
+        return [row[0] for row in rows] if rows else []
 
     async def invalidate_proof(
         self,
@@ -621,7 +593,6 @@
             ),
         )
 
-<<<<<<< HEAD
     async def store_keyset(
         self,
         *,
@@ -647,6 +618,17 @@
                 keyset.unit.name,
             ),
         )
+    async def get_balance(
+        self,
+        db: Database,
+        conn: Optional[Connection] = None,
+    ) -> int:
+        row = await (conn or db).fetchone(f"""
+            SELECT * from {table_with_schema(db, 'balance')}
+            """)
+        assert row, "Balance not found"
+        return int(row[0])
+
 
     async def get_keyset(
         self,
@@ -684,277 +666,18 @@
             tuple(values),
         )
         return [MintKeyset(**row) for row in rows]
-=======
-    async def get_balance(
-        self,
-        db: Database,
-        conn: Optional[Connection] = None,
-    ) -> int:
-        return await get_balance(
-            db=db,
-            conn=conn,
-        )
-
-
-async def store_promise(
-    *,
-    db: Database,
-    amount: int,
-    B_: str,
-    C_: str,
-    id: str,
-    e: str = "",
-    s: str = "",
-    conn: Optional[Connection] = None,
-):
-    await (conn or db).execute(
-        f"""
-        INSERT INTO {table_with_schema(db, 'promises')}
-          (amount, B_b, C_b, e, s, id)
-        VALUES (?, ?, ?, ?, ?, ?)
-        """,
-        (
-            amount,
-            B_,
-            C_,
-            e,
-            s,
-            id,
-        ),
-    )
-
-
-async def get_promise(
-    db: Database,
-    B_: str,
-    conn: Optional[Connection] = None,
-):
-    row = await (conn or db).fetchone(
-        f"""
-        SELECT * from {table_with_schema(db, 'promises')}
-        WHERE B_b = ?
-        """,
-        (str(B_),),
-    )
-    return BlindedSignature(amount=row[0], C_=row[2], id=row[3]) if row else None
-
-
-async def get_secrets_used(
-    db: Database,
-    conn: Optional[Connection] = None,
-) -> List[str]:
-    rows = await (conn or db).fetchall(f"""
-        SELECT secret from {table_with_schema(db, 'proofs_used')}
-        """)
-    return [row[0] for row in rows]
-
-
-async def invalidate_proof(
-    db: Database,
-    proof: Proof,
-    conn: Optional[Connection] = None,
-):
-    # we add the proof and secret to the used list
-    await (conn or db).execute(
-        f"""
-        INSERT INTO {table_with_schema(db, 'proofs_used')}
-          (amount, C, secret, id)
-        VALUES (?, ?, ?, ?)
-        """,
-        (
-            proof.amount,
-            str(proof.C),
-            str(proof.secret),
-            str(proof.id),
-        ),
-    )
-
-
-async def get_proofs_pending(
-    db: Database,
-    conn: Optional[Connection] = None,
-):
-    rows = await (conn or db).fetchall(f"""
-        SELECT * from {table_with_schema(db, 'proofs_pending')}
-        """)
-    return [Proof(**r) for r in rows]
-
-
-async def get_proof_used(
-    db: Database,
-    proof: Proof,
-    conn: Optional[Connection] = None,
-) -> Optional[Proof]:
-    row = await (conn or db).fetchone(
-        f"""
-        SELECT 1 from {table_with_schema(db, 'proofs_used')}
-        WHERE secret = ?
-        """,
-        (str(proof.secret),),
-    )
-    return Proof(**row) if row else None
-
-
-async def set_proof_pending(
-    db: Database,
-    proof: Proof,
-    conn: Optional[Connection] = None,
-):
-    # we add the proof and secret to the used list
-    await (conn or db).execute(
-        f"""
-        INSERT INTO {table_with_schema(db, 'proofs_pending')}
-          (amount, C, secret)
-        VALUES (?, ?, ?)
-        """,
-        (
-            proof.amount,
-            str(proof.C),
-            str(proof.secret),
-        ),
-    )
-
-
-async def unset_proof_pending(
-    proof: Proof,
-    db: Database,
-    conn: Optional[Connection] = None,
-):
-    await (conn or db).execute(
-        f"""
-        DELETE FROM {table_with_schema(db, 'proofs_pending')}
-        WHERE secret = ?
-        """,
-        (str(proof["secret"]),),
-    )
-
-
-async def store_lightning_invoice(
-    db: Database,
-    invoice: Invoice,
-    conn: Optional[Connection] = None,
-):
-    await (conn or db).execute(
-        f"""
-        INSERT INTO {table_with_schema(db, 'invoices')}
-          (amount, bolt11, id, issued, payment_hash, out)
-        VALUES (?, ?, ?, ?, ?, ?)
-        """,
-        (
-            invoice.amount,
-            invoice.bolt11,
-            invoice.id,
-            invoice.issued,
-            invoice.payment_hash,
-            invoice.out,
-        ),
-    )
-
-
-async def get_lightning_invoice(
-    db: Database,
-    *,
-    id: Optional[str] = None,
-    payment_hash: Optional[str] = None,
-    conn: Optional[Connection] = None,
-):
-    clauses = []
-    values: List[Any] = []
-    if id:
-        clauses.append("id = ?")
-        values.append(id)
-    if payment_hash:
-        clauses.append("payment_hash = ?")
-        values.append(payment_hash)
-    where = ""
-    if clauses:
-        where = f"WHERE {' AND '.join(clauses)}"
-    row = await (conn or db).fetchone(
-        f"""
-        SELECT * from {table_with_schema(db, 'invoices')}
-        {where}
-        """,
-        tuple(values),
-    )
-    row_dict = dict(row)
-    return Invoice(**row_dict) if row_dict else None
-
-
-async def update_lightning_invoice(
-    db: Database,
-    id: str,
-    issued: bool,
-    conn: Optional[Connection] = None,
-):
-    await (conn or db).execute(
-        f"UPDATE {table_with_schema(db, 'invoices')} SET issued = ? WHERE id = ?",
-        (
-            issued,
-            id,
-        ),
-    )
-
-
-async def store_keyset(
-    db: Database,
-    keyset: MintKeyset,
-    conn: Optional[Connection] = None,
-):
-    await (conn or db).execute(  # type: ignore
-        f"""
-        INSERT INTO {table_with_schema(db, 'keysets')}
-          (id, derivation_path, valid_from, valid_to, first_seen, active, version)
-        VALUES (?, ?, ?, ?, ?, ?, ?)
-        """,
-        (
-            keyset.id,
-            keyset.derivation_path,
-            keyset.valid_from or db.timestamp_now,
-            keyset.valid_to or db.timestamp_now,
-            keyset.first_seen or db.timestamp_now,
-            True,
-            keyset.version,
-        ),
-    )
-
-
-async def get_keyset(
-    db: Database,
-    id: str = "",
-    derivation_path: str = "",
-    conn: Optional[Connection] = None,
-):
-    clauses = []
-    values: List[Any] = []
-    clauses.append("active = ?")
-    values.append(True)
-    if id:
-        clauses.append("id = ?")
-        values.append(id)
-    if derivation_path:
-        clauses.append("derivation_path = ?")
-        values.append(derivation_path)
-    where = ""
-    if clauses:
-        where = f"WHERE {' AND '.join(clauses)}"
-
-    rows = await (conn or db).fetchall(  # type: ignore
-        f"""
-        SELECT * from {table_with_schema(db, 'keysets')}
-        {where}
-        """,
-        tuple(values),
-    )
-    return [MintKeyset(**row) for row in rows]
-
-
-async def get_balance(
-    db: Database,
-    conn: Optional[Connection] = None,
-) -> int:
-    row = await (conn or db).fetchone(f"""
-        SELECT * from {table_with_schema(db, 'balance')}
-        """)
-    assert row, "Balance not found"
-    return int(row[0])
->>>>>>> fa5193cd
+
+    async def get_proof_used(
+        self,
+        db: Database,
+        proof: Proof,
+        conn: Optional[Connection] = None,
+    ) -> Optional[Proof]:
+        row = await (conn or db).fetchone(
+            f"""
+            SELECT 1 from {table_with_schema(db, 'proofs_used')}
+            WHERE secret = ?
+            """,
+            (str(proof.secret),),
+        )
+        return Proof(**row) if row else None