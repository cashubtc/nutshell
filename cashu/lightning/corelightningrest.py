--- conflicted
+++ resolved
@@ -226,22 +226,9 @@
             return PaymentStatus(paid=None)
 
     async def get_payment_status(self, checking_id: str) -> PaymentStatus:
-<<<<<<< HEAD
-        from ..mint.startup import ledger
-
-        payment = await ledger.crud.get_melt_quote(
-            db=ledger.db, quote_id="", checking_id=checking_id
-        )
-        if not payment:
-            raise ValueError(f"Payment with checking_id {checking_id} not found")
-        r = await self.client.get(
-            f"{self.url}/v1/pay/listPays",
-            params={"invoice": payment.request},
-=======
         r = await self.client.get(
             f"{self.url}/v1/pay/listPays",
             params={"payment_hash": checking_id},
->>>>>>> b519c7db
         )
         try:
             r.raise_for_status()
@@ -287,7 +274,6 @@
                         except Exception:
                             continue
                         logger.trace(f"paid invoice: {inv}")
-                        yield inv["label"]
                         # NOTE: use payment_hash when corelightning-rest returns it
                         # when using waitAnyInvoice
                         # payment_hash = inv["payment_hash"]
