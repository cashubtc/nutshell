--- conflicted
+++ resolved
@@ -419,12 +419,6 @@
     async def get_payment_quote(
         self, melt_quote: PostMeltQuoteRequest
     ) -> PaymentQuoteResponse:
-<<<<<<< HEAD
-=======
-        # get amount from melt_quote or from bolt11
-        amount_msat = melt_quote.mpp_amount if melt_quote.is_mpp else None
-
->>>>>>> 48823d67
         invoice_obj = bolt11.decode(melt_quote.request)
         
         kind = PaymentQuoteKind.REGULAR
