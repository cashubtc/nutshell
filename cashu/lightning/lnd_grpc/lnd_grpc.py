import asyncio
import codecs
import hashlib
import os
from typing import AsyncGenerator, Optional

import bolt11
import grpc
from bolt11 import (
    TagChar,
)
from grpc.aio import AioRpcError
from loguru import logger

import cashu.lightning.lnd_grpc.protos.lightning_pb2 as lnrpc
import cashu.lightning.lnd_grpc.protos.lightning_pb2_grpc as lightningstub
import cashu.lightning.lnd_grpc.protos.router_pb2 as routerrpc
import cashu.lightning.lnd_grpc.protos.router_pb2_grpc as routerstub
from cashu.core.base import Amount, MeltQuote, Unit
from cashu.core.helpers import fee_reserve
from cashu.core.settings import settings
from cashu.lightning.base import (
    InvoiceResponse,
    LightningBackend,
    PaymentQuoteResponse,
    PaymentResponse,
    PaymentResult,
    PaymentStatus,
    PostMeltQuoteRequest,
    StatusResponse,
)

# maps statuses to None, False, True:
# https://api.lightning.community/?python=#paymentpaymentstatus
PAYMENT_RESULT_MAP = {
    lnrpc.Payment.PaymentStatus.UNKNOWN: PaymentResult.UNKNOWN,
    lnrpc.Payment.PaymentStatus.IN_FLIGHT: PaymentResult.PENDING,
    lnrpc.Payment.PaymentStatus.INITIATED: PaymentResult.PENDING,
    lnrpc.Payment.PaymentStatus.SUCCEEDED: PaymentResult.SETTLED,
    lnrpc.Payment.PaymentStatus.FAILED: PaymentResult.FAILED,
}
INVOICE_RESULT_MAP = {
    lnrpc.Invoice.InvoiceState.OPEN: PaymentResult.PENDING,
    lnrpc.Invoice.InvoiceState.SETTLED: PaymentResult.SETTLED,
    lnrpc.Invoice.InvoiceState.CANCELED: PaymentResult.FAILED,
    lnrpc.Invoice.InvoiceState.ACCEPTED: PaymentResult.PENDING,
}

MAX_ROUTE_RETRIES = 50


class LndRPCWallet(LightningBackend):
    supports_mpp = settings.mint_lnd_enable_mpp
    supports_incoming_payment_stream = True
    supported_units = {Unit.sat, Unit.msat}
    supports_description: bool = True

    unit = Unit.sat

    def __init__(self, unit: Unit = Unit.sat, **kwargs):
        self.assert_unit_supported(unit)
        self.unit = unit
        cert_path = settings.mint_lnd_rpc_cert

        macaroon_path = settings.mint_lnd_rpc_macaroon

        if not settings.mint_lnd_rpc_endpoint:
            raise Exception("cannot initialize LndRPCWallet: no endpoint")

        self.endpoint = settings.mint_lnd_rpc_endpoint

        if not macaroon_path:
            raise Exception("cannot initialize LndRPCWallet: no macaroon")

        if not cert_path:
            raise Exception("no certificate for LndRPCWallet provided")

        self.macaroon = codecs.encode(open(macaroon_path, "rb").read(), "hex")

        def metadata_callback(context, callback):
            callback([("macaroon", self.macaroon)], None)

        auth_creds = grpc.metadata_call_credentials(metadata_callback)

        # create SSL credentials
        os.environ["GRPC_SSL_CIPHER_SUITES"] = "HIGH+ECDSA"
        cert = open(cert_path, "rb").read()
        ssl_creds = grpc.ssl_channel_credentials(cert)

        # combine macaroon and SSL credentials
        self.combined_creds = grpc.composite_channel_credentials(ssl_creds, auth_creds)

        if self.supports_mpp:
            logger.info("LndRPCWallet enabling MPP feature")

    async def status(self) -> StatusResponse:
        r = None
        try:
            async with grpc.aio.secure_channel(
                self.endpoint, self.combined_creds
            ) as channel:
                lnstub = lightningstub.LightningStub(channel)
                r = await lnstub.ChannelBalance(lnrpc.ChannelBalanceRequest())
        except AioRpcError as e:
            return StatusResponse(
                error_message=f"Error calling Lnd gRPC: {e}",
                balance=Amount(self.unit, 0),
            )
        return StatusResponse(error_message=None, balance=Amount(self.unit, r.balance))

    async def create_invoice(
        self,
        amount: Amount,
        memo: Optional[str] = None,
        description_hash: Optional[bytes] = None,
        unhashed_description: Optional[bytes] = None,
        **kwargs,
    ) -> InvoiceResponse:
        self.assert_unit_supported(amount.unit)
        data = lnrpc.Invoice(
            value=amount.to(Unit.sat).amount,
            private=True,
            memo=memo or "",
        )
        if kwargs.get("expiry"):
            data.expiry = kwargs["expiry"]
        if description_hash:
            data.description_hash = description_hash
        elif unhashed_description:
            data.description_hash = hashlib.sha256(unhashed_description).digest()

        r = None
        try:
            async with grpc.aio.secure_channel(
                self.endpoint, self.combined_creds
            ) as channel:
                lnstub = lightningstub.LightningStub(channel)
                r = await lnstub.AddInvoice(data)
        except AioRpcError as e:
            logger.error(f"AddInvoice failed: {e}")
            return InvoiceResponse(
                ok=False,
                error_message=f"AddInvoice failed: {e}",
            )

        payment_request = r.payment_request
        payment_hash = r.r_hash.hex()
        checking_id = payment_hash

        return InvoiceResponse(
            ok=True,
            checking_id=checking_id,
            payment_request=payment_request,
            error_message=None,
        )

    async def pay_invoice(
        self, quote: MeltQuote, fee_limit_msat: int
    ) -> PaymentResponse:
        # if the amount of the melt quote is different from the request
        # call pay_partial_invoice instead
        invoice = bolt11.decode(quote.request)
        if invoice.amount_msat:
            amount_msat = int(invoice.amount_msat)
            if amount_msat != quote.amount * 1000 and self.supports_mpp:
                return await self.pay_partial_invoice(
                    quote, Amount(Unit.sat, quote.amount), fee_limit_msat
                )

        # set the fee limit for the payment
        feelimit = lnrpc.FeeLimit(fixed_msat=fee_limit_msat)
        r = None
        try:
            async with grpc.aio.secure_channel(
                self.endpoint, self.combined_creds
            ) as channel:
                lnstub = lightningstub.LightningStub(channel)
                r = await lnstub.SendPaymentSync(
                    lnrpc.SendRequest(
                        payment_request=quote.request,
                        fee_limit=feelimit,
                    )
                )
        except AioRpcError as e:
            error_message = f"SendPaymentSync failed: {e}"
            return PaymentResponse(
                result=PaymentResult.FAILED,
                error_message=error_message,
            )

        if r.payment_error:
            return PaymentResponse(
                result=PaymentResult.FAILED,
                error_message=r.payment_error,
            )

        checking_id = r.payment_hash.hex()
        fee_msat = r.payment_route.total_fees_msat
        preimage = r.payment_preimage.hex()
        return PaymentResponse(
            result=PaymentResult.SETTLED,
            checking_id=checking_id,
            fee=Amount(unit=Unit.msat, amount=fee_msat) if fee_msat else None,
            preimage=preimage,
            error_message=None,
        )

    async def pay_partial_invoice(
        self, quote: MeltQuote, amount: Amount, fee_limit_msat: int
    ) -> PaymentResponse:
        total_attempts = 0

        # set the fee limit for the payment
        feelimit = lnrpc.FeeLimit(fixed_msat=fee_limit_msat)
        invoice = bolt11.decode(quote.request)

        invoice_amount = invoice.amount_msat
        assert invoice_amount, "invoice has no amount."
        total_amount_msat = int(invoice_amount)

        payee = invoice.tags.get(TagChar.payee)
        assert payee
        pubkey = str(payee.data)

        payer_addr_tag = invoice.tags.get(bolt11.TagChar("s"))
        assert payer_addr_tag
        payer_addr = str(payer_addr_tag.data)

        # get the route
        response: Optional[lnrpc.HTLCAttempt] = None  # type: ignore
        route: Optional[lnrpc.Rou] = None  # type: ignore
        try:
            async with grpc.aio.secure_channel(
                self.endpoint, self.combined_creds
            ) as channel:
                lnstub = lightningstub.LightningStub(channel)
                router_stub = routerstub.RouterStub(channel)

                for attempt in range(MAX_ROUTE_RETRIES):
                    total_attempts += 1
                    route = await lnstub.QueryRoutes(
                        lnrpc.QueryRoutesRequest(
                            pub_key=pubkey,
                            amt=amount.to(Unit.sat).amount,
                            fee_limit=feelimit,
                            use_mission_control=True,
                        )
                    )
                    assert route
                    logger.debug(
                        f"QueryRoutes returned {len(route.routes)} available routes."
                    )
                    route.routes[0].hops[-1].mpp_record.payment_addr = bytes.fromhex(  # type: ignore
                        payer_addr
                    )
                    route.routes[0].hops[  # type: ignore
                        -1
                    ].mpp_record.total_amt_msat = total_amount_msat

                    # Send to route request
                    response = await router_stub.SendToRouteV2(
                        routerrpc.SendToRouteRequest(
                            payment_hash=bytes.fromhex(invoice.payment_hash),
                            route=route.routes[0],  # type: ignore
                        )
                    )
<<<<<<< HEAD
                    if r.status == lnrpc.HTLCAttempt.HTLCStatus.FAILED:
                        if (
                            r.failure.code
                            == lnrpc.Failure.FailureCode.TEMPORARY_CHANNEL_FAILURE
                        ):
                            # Try a different route
=======
                    assert route and response
                    if response.status == lnrpc.HTLCAttempt.HTLCStatus.FAILED:
                        if (
                            response.failure.code
                            == lnrpc.Failure.FailureCode.TEMPORARY_CHANNEL_FAILURE
                        ):
                            # Add the channels that failed to the excluded channels
                            failure_index = response.failure.failure_source_index
                            failed_source = (
                                route.routes[0].hops[failure_index - 1].pub_key
                            )
                            failed_dest = route.routes[0].hops[failure_index].pub_key
                            logger.debug(
                                f"Partial payment failed from {failed_source} to {failed_dest} at index {failure_index-1} of the route"
                            )
>>>>>>> 8475203a
                            continue
                    break
        except AioRpcError as e:
            logger.error(f"QueryRoute or SendToRouteV2 failed: {e}")
            return PaymentResponse(
                result=PaymentResult.FAILED,
                error_message=str(e),
            )

        assert route and response
        if response.status == lnrpc.HTLCAttempt.HTLCStatus.FAILED:
            error_message = f"Sending to route failed with code {response.failure.code} after {total_attempts} different tries."
            return PaymentResponse(
                result=PaymentResult.FAILED,
                error_message=error_message,
            )

        if response.status == lnrpc.HTLCAttempt.HTLCStatus.SUCCEEDED:
            result = PaymentResult.SETTLED
        elif response.status == lnrpc.HTLCAttempt.HTLCStatus.IN_FLIGHT:
            result = PaymentResult.PENDING
        else:
            result = PaymentResult.UNKNOWN

        checking_id = invoice.payment_hash
        fee_msat = response.route.total_fees_msat
        preimage = response.preimage.hex()

        logger.debug(f"Partial payment succeeded after {total_attempts} tries!")
        logger.debug(
            f"Partial payment route length was {len(route.routes[0].hops)} hops."
        )
        return PaymentResponse(
            result=result,
            checking_id=checking_id,
            fee=Amount(unit=Unit.msat, amount=fee_msat) if fee_msat else None,
            preimage=preimage,
            error_message=None,
        )

    async def get_invoice_status(self, checking_id: str) -> PaymentStatus:
        r = None
        try:
            async with grpc.aio.secure_channel(
                self.endpoint, self.combined_creds
            ) as channel:
                lnstub = lightningstub.LightningStub(channel)
                r = await lnstub.LookupInvoice(
                    lnrpc.PaymentHash(r_hash=bytes.fromhex(checking_id))
                )
        except AioRpcError as e:
            error_message = f"LookupInvoice failed: {e}"
            logger.error(error_message)
            return PaymentStatus(result=PaymentResult.UNKNOWN)

        return PaymentStatus(
            result=INVOICE_RESULT_MAP[r.state],
        )

    async def get_payment_status(self, checking_id: str) -> PaymentStatus:
        """
        This routine checks the payment status using routerpc.TrackPaymentV2.
        """
        # convert checking_id from hex to bytes and some LND magic
        checking_id_bytes = bytes.fromhex(checking_id)
        request = routerrpc.TrackPaymentRequest(payment_hash=checking_id_bytes)

        async with grpc.aio.secure_channel(
            self.endpoint, self.combined_creds
        ) as channel:
            router_stub = routerstub.RouterStub(channel)
            try:
                async for payment in router_stub.TrackPaymentV2(request):
                    if payment is not None and payment.status:
                        preimage = (
                            payment.payment_preimage
                            if payment.payment_preimage != "0" * 64
                            else None
                        )
                        return PaymentStatus(
                            result=PAYMENT_RESULT_MAP[payment.status],
                            fee=(
                                Amount(unit=Unit.msat, amount=payment.fee_msat)
                                if payment.fee_msat
                                else None
                            ),
                            preimage=preimage,
                        )
            except AioRpcError as e:
                # status = StatusCode.NOT_FOUND
                if e.code() == grpc.StatusCode.NOT_FOUND:
                    return PaymentStatus(result=PaymentResult.UNKNOWN)

        return PaymentStatus(result=PaymentResult.UNKNOWN)

    async def paid_invoices_stream(self) -> AsyncGenerator[str, None]:
        while True:
            try:
                async with grpc.aio.secure_channel(
                    self.endpoint, self.combined_creds
                ) as channel:
                    lnstub = lightningstub.LightningStub(channel)
                    async for invoice in lnstub.SubscribeInvoices(
                        lnrpc.InvoiceSubscription()
                    ):
                        if invoice.state != lnrpc.Invoice.InvoiceState.SETTLED:
                            continue
                        payment_hash = invoice.r_hash.hex()
                        yield payment_hash
            except AioRpcError as exc:
                logger.error(f"SubscribeInvoices failed: {exc}. Retrying in 1 sec...")
                await asyncio.sleep(1)

    async def get_payment_quote(
        self, melt_quote: PostMeltQuoteRequest
    ) -> PaymentQuoteResponse:
        # get amount from melt_quote or from bolt11
        amount_msat = melt_quote.mpp_amount if melt_quote.is_mpp else None

        invoice_obj = bolt11.decode(melt_quote.request)
        assert invoice_obj.amount_msat, "invoice has no amount."

        if amount_msat is None:
            amount_msat = int(invoice_obj.amount_msat)

        fees_msat = fee_reserve(amount_msat)
        fees = Amount(unit=Unit.msat, amount=fees_msat)

        amount = Amount(unit=Unit.msat, amount=amount_msat)

        return PaymentQuoteResponse(
            checking_id=invoice_obj.payment_hash,
            fee=fees.to(self.unit, round="up"),
            amount=amount.to(self.unit, round="up"),
        )<|MERGE_RESOLUTION|>--- conflicted
+++ resolved
@@ -264,14 +264,6 @@
                             route=route.routes[0],  # type: ignore
                         )
                     )
-<<<<<<< HEAD
-                    if r.status == lnrpc.HTLCAttempt.HTLCStatus.FAILED:
-                        if (
-                            r.failure.code
-                            == lnrpc.Failure.FailureCode.TEMPORARY_CHANNEL_FAILURE
-                        ):
-                            # Try a different route
-=======
                     assert route and response
                     if response.status == lnrpc.HTLCAttempt.HTLCStatus.FAILED:
                         if (
@@ -287,7 +279,6 @@
                             logger.debug(
                                 f"Partial payment failed from {failed_source} to {failed_dest} at index {failure_index-1} of the route"
                             )
->>>>>>> 8475203a
                             continue
                     break
         except AioRpcError as e:
