--- conflicted
+++ resolved
@@ -78,7 +78,6 @@
                 url=f"{self.endpoint}/api/v1/payments", json=data
             )
             r.raise_for_status()
-<<<<<<< HEAD
             data = r.json()
         except httpx.HTTPStatusError:
             return InvoiceResponse(
@@ -88,10 +87,6 @@
             return InvoiceResponse(ok=False, error_message=str(exc))
         if data.get("detail"):
             return InvoiceResponse(ok=False, error_message=data["detail"])
-=======
-        except Exception as e:
-            return InvoiceResponse(ok=False, error_message=str(e))
->>>>>>> 09d007ec
 
         checking_id, payment_request = data["checking_id"], data["payment_request"]
 
@@ -111,7 +106,6 @@
                 timeout=None,
             )
             r.raise_for_status()
-<<<<<<< HEAD
             data: dict = r.json()
         except httpx.HTTPStatusError:
             return PaymentResponse(error_message=(f"HTTP status: {r.reason_phrase}",))
@@ -119,42 +113,18 @@
             return PaymentResponse(error_message=str(exc))
         if data.get("detail"):
             return PaymentResponse(error_message=data["detail"])
-
-        checking_id = data["payment_hash"]
-=======
-        except Exception:
-            error_message = r.json().get("detail") or r.reason_phrase
-            return PaymentResponse(
-                result=PaymentResult.FAILED, error_message=error_message
-            )
-        if r.json().get("detail"):
-            return PaymentResponse(
-                result=PaymentResult.FAILED, error_message=(r.json()["detail"],)
-            )
-
-        data: dict = r.json()
+          
         checking_id = data.get("payment_hash")
         if not checking_id:
             return PaymentResponse(
                 result=PaymentResult.UNKNOWN, error_message="No payment_hash received"
             )
->>>>>>> 09d007ec
 
         # we do this to get the fee and preimage
         payment: PaymentStatus = await self.get_payment_status(checking_id)
 
-        if not payment.paid:
-            return PaymentResponse(
-                ok=False,
-                error_message="Payment failed.",
-            )
-
         return PaymentResponse(
-<<<<<<< HEAD
-            ok=payment.paid,
-=======
             result=payment.result,
->>>>>>> 09d007ec
             checking_id=checking_id,
             fee=payment.fee,
             preimage=payment.preimage,
@@ -166,14 +136,7 @@
                 url=f"{self.endpoint}/api/v1/payments/{checking_id}"
             )
             r.raise_for_status()
-<<<<<<< HEAD
             data: dict = r.json()
-        except Exception:
-            return PaymentStatus(paid=None)
-        if data.get("detail"):
-            return PaymentStatus(paid=None)
-        return PaymentStatus(paid=data["paid"])
-=======
         except Exception as e:
             return PaymentStatus(result=PaymentResult.UNKNOWN, error_message=str(e))
         data: dict = r.json()
@@ -196,7 +159,6 @@
             fee=Amount(unit=Unit.msat, amount=abs(data["details"]["fee"])),
             preimage=data["preimage"],
         )
->>>>>>> 09d007ec
 
     async def get_payment_status(self, checking_id: str) -> PaymentStatus:
         try:
@@ -204,20 +166,16 @@
                 url=f"{self.endpoint}/api/v1/payments/{checking_id}"
             )
             r.raise_for_status()
-<<<<<<< HEAD
             data = r.json()
-        except Exception:
-            return PaymentStatus(paid=None)
-=======
         except httpx.HTTPStatusError as e:
             if e.response.status_code != 404:
                 raise e
             return PaymentStatus(
                 result=PaymentResult.UNKNOWN, error_message=e.response.text
             )
-
-        data = r.json()
->>>>>>> 09d007ec
+        except Exception as e:
+            return PaymentStatus(result=PaymentResult.UNKNOWN, error_message=str(e))
+
         if "paid" not in data and "details" not in data:
             return PaymentStatus(
                 result=PaymentResult.UNKNOWN, error_message="invalid response"
