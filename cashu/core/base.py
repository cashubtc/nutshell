import base64
import json
import math
from dataclasses import dataclass
from enum import Enum
from sqlite3 import Row
from typing import Dict, List, Optional, Union

from loguru import logger
from pydantic import BaseModel, Field

from .crypto.keys import (
    derive_keys,
    derive_keys_sha256,
    derive_keyset_id,
    derive_keyset_id_deprecated,
    derive_pubkeys,
)
from .crypto.secp import PrivateKey, PublicKey
from .legacy import derive_keys_backwards_compatible_insecure_pre_0_12
from .settings import settings


class DLEQ(BaseModel):
    """
    Discrete Log Equality (DLEQ) Proof
    """

    e: str
    s: str


class DLEQWallet(BaseModel):
    """
    Discrete Log Equality (DLEQ) Proof
    """

    e: str
    s: str
    r: str  # blinding_factor, unknown to mint but sent from wallet to wallet for DLEQ proof


# ------- PROOFS -------


class HTLCWitness(BaseModel):
    preimage: Optional[str] = None
    signature: Optional[str] = None

    @classmethod
    def from_witness(cls, witness: str):
        return cls(**json.loads(witness))


class P2SHWitness(BaseModel):
    """
    Unlocks P2SH spending condition of a Proof
    """

    script: str
    signature: str
    address: Union[str, None] = None

    @classmethod
    def from_witness(cls, witness: str):
        return cls(**json.loads(witness))


class P2PKWitness(BaseModel):
    """
    Unlocks P2PK spending condition of a Proof
    """

    signatures: List[str]

    @classmethod
    def from_witness(cls, witness: str):
        return cls(**json.loads(witness))


class Proof(BaseModel):
    """
    Value token
    """

    # NOTE: None for backwards compatibility for old clients that do not include the keyset id < 0.3
    id: Union[None, str] = ""
    amount: int = 0
    secret: str = ""  # secret or message to be blinded and signed
    C: str = ""  # signature on secret, unblinded by wallet
    dleq: Union[DLEQWallet, None] = None  # DLEQ proof
    witness: Union[None, str] = ""  # witness for spending condition

    # whether this proof is reserved for sending, used for coin management in the wallet
    reserved: Union[None, bool] = False
    # unique ID of send attempt, used for grouping pending tokens in the wallet
    send_id: Union[None, str] = ""
    time_created: Union[None, str] = ""
    time_reserved: Union[None, str] = ""
    derivation_path: Union[None, str] = ""  # derivation path of the proof
    mint_id: Union[None, str] = (
        None  # holds the id of the mint operation that created this proof
    )
    melt_id: Union[None, str] = (
        None  # holds the id of the melt operation that destroyed this proof
    )

    @classmethod
    def from_dict(cls, proof_dict: dict):
        if proof_dict.get("dleq") and isinstance(proof_dict["dleq"], str):
            proof_dict["dleq"] = DLEQWallet(**json.loads(proof_dict["dleq"]))
        c = cls(**proof_dict)
        return c

    def to_dict(self, include_dleq=False):
        # necessary fields
        return_dict = dict(id=self.id, amount=self.amount, secret=self.secret, C=self.C)

        # optional fields
        if include_dleq:
            assert self.dleq, "DLEQ proof is missing"
            return_dict["dleq"] = self.dleq.dict()  # type: ignore

        if self.witness:
            return_dict["witness"] = self.witness

        return return_dict

    def to_dict_no_dleq(self):
        # dictionary without the fields that don't need to be send to Carol
        return dict(id=self.id, amount=self.amount, secret=self.secret, C=self.C)

    def to_dict_no_secret(self):
        # dictionary but without the secret itself
        return dict(id=self.id, amount=self.amount, C=self.C)

    def __getitem__(self, key):
        return self.__getattribute__(key)

    def __setitem__(self, key, val):
        self.__setattr__(key, val)

    @property
    def p2pksigs(self) -> List[str]:
        assert self.witness, "Witness is missing for p2pk signature"
        return P2PKWitness.from_witness(self.witness).signatures

    @property
    def htlcpreimage(self) -> Union[str, None]:
        assert self.witness, "Witness is missing for htlc preimage"
        return HTLCWitness.from_witness(self.witness).preimage


class Proofs(BaseModel):
    # NOTE: not used in Pydantic validation
    __root__: List[Proof]


class BlindedMessage(BaseModel):
    """
    Blinded message or blinded secret or "output" which is to be signed by the mint
    """

    amount: int
    id: Optional[
        str
    ]  # DEPRECATION: Only Optional for backwards compatibility with old clients < 0.15 for deprecated API route.
    B_: str  # Hex-encoded blinded message
    witness: Union[str, None] = None  # witnesses (used for P2PK with SIG_ALL)

    @property
    def p2pksigs(self) -> List[str]:
        assert self.witness, "Witness missing in output"
        return P2PKWitness.from_witness(self.witness).signatures


class BlindedSignature(BaseModel):
    """
    Blinded signature or "promise" which is the signature on a `BlindedMessage`
    """

    id: str
    amount: int
    C_: str  # Hex-encoded signature
    dleq: Optional[DLEQ] = None  # DLEQ proof


class BlindedMessages(BaseModel):
    # NOTE: not used in Pydantic validation
    __root__: List[BlindedMessage] = []


# ------- LIGHTNING INVOICE -------


class Invoice(BaseModel):
    amount: int
    bolt11: str
    id: str
    out: Union[None, bool] = None
    payment_hash: Union[None, str] = None
    preimage: Union[str, None] = None
    issued: Union[None, bool] = False
    paid: Union[None, bool] = False
    time_created: Union[None, str, int, float] = ""
    time_paid: Union[None, str, int, float] = ""


class MeltQuote(BaseModel):
    quote: str
    method: str
    request: str
    checking_id: str
    unit: str
    amount: int
    fee_reserve: int
    paid: bool
    created_time: int = 0
    paid_time: int = 0


class MintQuote(BaseModel):
    quote: str
    method: str
    request: str
    checking_id: str
    unit: str
    amount: int
    paid: bool
    issued: bool
    created_time: int = 0
    paid_time: int = 0


# ------- API -------

# ------- API: INFO -------


class GetInfoResponse(BaseModel):
    name: Optional[str] = None
    pubkey: Optional[str] = None
    version: Optional[str] = None
    description: Optional[str] = None
    description_long: Optional[str] = None
    contact: Optional[List[List[str]]] = None
    nuts: Optional[List[str]] = None
    motd: Optional[str] = None
    parameter: Optional[dict] = None


# ------- API: KEYS -------


class KeysResponseKeyset(BaseModel):
    id: str
    unit: str
    keys: Dict[int, str]


class KeysResponse(BaseModel):
    keysets: List[KeysResponseKeyset]


class KeysetsResponseKeyset(BaseModel):
    id: str
    unit: str
    active: bool


class KeysetsResponse(BaseModel):
    keysets: list[KeysetsResponseKeyset]


class KeysResponse_deprecated(BaseModel):
    __root__: Dict[str, str]


class KeysetsResponse_deprecated(BaseModel):
    keysets: list[str]


# ------- API: MINT QUOTE -------


class PostMintQuoteRequest(BaseModel):
    unit: str = Field(..., max_length=settings.mint_max_request_length)  # output unit
    amount: int = Field(..., gt=0)  # output amount


class PostMintQuoteResponse(BaseModel):
    quote: str  # quote id
    request: str  # input payment request


# ------- API: MINT -------


class PostMintRequest(BaseModel):
    quote: str = Field(..., max_length=settings.mint_max_request_length)  # quote id
    outputs: List[BlindedMessage] = Field(
        ..., max_items=settings.mint_max_request_length
    )


class PostMintResponse(BaseModel):
    signatures: List[BlindedSignature] = []


class GetMintResponse_deprecated(BaseModel):
    pr: str
    hash: str


class PostMintRequest_deprecated(BaseModel):
    outputs: List[BlindedMessage] = Field(
        ..., max_items=settings.mint_max_request_length
    )


class PostMintResponse_deprecated(BaseModel):
    promises: List[BlindedSignature] = []


# ------- API: MELT QUOTE -------


class PostMeltQuoteRequest(BaseModel):
    unit: str = Field(..., max_length=settings.mint_max_request_length)  # input unit
    request: str = Field(
        ..., max_length=settings.mint_max_request_length
    )  # output payment request


class PostMeltQuoteResponse(BaseModel):
    quote: str  # quote id
    amount: int  # input amount
    fee_reserve: int  # input fee reserve


# ------- API: MELT -------


class PostMeltRequest(BaseModel):
    quote: str = Field(..., max_length=settings.mint_max_request_length)  # quote id
    inputs: List[Proof] = Field(..., max_items=settings.mint_max_request_length)
    outputs: Union[List[BlindedMessage], None] = Field(
        ..., max_items=settings.mint_max_request_length
    )


class PostMeltResponse(BaseModel):
    paid: Union[bool, None]
    proof: Union[str, None]
    change: Union[List[BlindedSignature], None] = None


class PostMeltRequest_deprecated(BaseModel):
    proofs: List[Proof] = Field(..., max_items=settings.mint_max_request_length)
    pr: str = Field(..., max_length=settings.mint_max_request_length)
    outputs: Union[List[BlindedMessage], None] = Field(
        ..., max_items=settings.mint_max_request_length
    )


class PostMeltResponse_deprecated(BaseModel):
    paid: Union[bool, None]
    preimage: Union[str, None]
    change: Union[List[BlindedSignature], None] = None


# ------- API: SPLIT -------


class PostSplitRequest(BaseModel):
    inputs: List[Proof] = Field(..., max_items=settings.mint_max_request_length)
    outputs: List[BlindedMessage] = Field(
        ..., max_items=settings.mint_max_request_length
    )


class PostSplitResponse(BaseModel):
    signatures: List[BlindedSignature]


# deprecated since 0.13.0
class PostSplitRequest_Deprecated(BaseModel):
    proofs: List[Proof] = Field(..., max_items=settings.mint_max_request_length)
    amount: Optional[int] = None
    outputs: List[BlindedMessage] = Field(
        ..., max_items=settings.mint_max_request_length
    )


class PostSplitResponse_Deprecated(BaseModel):
    promises: List[BlindedSignature] = []


class PostSplitResponse_Very_Deprecated(BaseModel):
    fst: List[BlindedSignature] = []
    snd: List[BlindedSignature] = []
    deprecated: str = "The amount field is deprecated since 0.13.0"


# ------- API: CHECK -------


class CheckSpendableRequest(BaseModel):
    proofs: List[Proof] = Field(..., max_items=settings.mint_max_request_length)


class CheckSpendableResponse(BaseModel):
    spendable: List[bool]
    pending: Optional[List[bool]] = (
        None  # TODO: Uncomment when all mints are updated to 0.12.3 and support /check
    )
    # with pending tokens (kept for backwards compatibility of new wallets with old mints)


class CheckFeesRequest(BaseModel):
    pr: str = Field(..., max_length=settings.mint_max_request_length)


class CheckFeesResponse(BaseModel):
    fee: Union[int, None]


# ------- API: RESTORE -------


class PostRestoreResponse(BaseModel):
    outputs: List[BlindedMessage] = []
    promises: List[BlindedSignature] = []


# ------- KEYSETS -------


class KeyBase(BaseModel):
    """
    Public key from a keyset id for a given amount.
    """

    id: str
    amount: int
    pubkey: str


class Unit(Enum):
    sat = 0
    msat = 1
    usd = 2
    cheese = 3
    nsat = 4

    def str(self, amount: int) -> str:
        if self == Unit.sat:
            return f"{amount} sat"
        elif self == Unit.msat:
            return f"{amount} msat"
        elif self == Unit.nsat:
            return f"{amount} nsat"
        elif self == Unit.usd:
            return f"${amount/100:.2f} USD"
        elif self == Unit.cheese:
            return f"E{amount/100:.2f} Chuck E Cheese Tokens"
        else:
            raise Exception("Invalid unit")

    def __str__(self):
        return self.name


@dataclass
class Amount:
    unit: Unit
    amount: int

    def to(self, to_unit: Unit, round: Optional[str] = None):
        if self.unit == to_unit:
            return self

        if self.unit == Unit.sat:
            if to_unit == Unit.msat:
                return Amount(to_unit, self.amount * 1000)
            else:
                raise Exception(f"Cannot convert {self.unit.name} to {to_unit.name}")
        elif self.unit == Unit.msat:
            if to_unit == Unit.sat:
                if round == "up":
                    return Amount(to_unit, math.ceil(self.amount / 1000))
                elif round == "down":
                    return Amount(to_unit, math.floor(self.amount / 1000))
                else:
                    return Amount(to_unit, self.amount // 1000)
            elif to_unit == Unit.nsat:
                if round == "up":
                    return Amount(to_unit, math.ceil(self.amount * 1000000))
                elif round == "down":
                    return Amount(to_unit, math.floor(self.amount * 1000000))
                else:
                    return Amount(to_unit, self.amount * 1000000)
            else:
                raise Exception(f"Cannot convert {self.unit.name} to {to_unit.name}")

        elif self.unit == Unit.nsat:
            if to_unit == Unit.sat:
                if round == "up":
                    return Amount(to_unit, math.ceil(self.amount / 1000000000))
                elif round == "down":
                    return Amount(to_unit, math.floor(self.amount / 1000000000))
                else:
                    return Amount(to_unit, self.amount // 1000000000)
            elif to_unit == Unit.msat:
                if round == "up":
                    return Amount(to_unit, math.ceil(self.amount / 1000000))
                elif round == "down":
                    return Amount(to_unit, math.floor(self.amount / 1000000))
                else:
                    return Amount(to_unit, self.amount // 1000000)
            else:
                raise Exception(f"Cannot convert {self.unit.name} to {to_unit.name}")
        else:
            return self

    def str(self) -> str:
        return self.unit.str(self.amount)

    def __repr__(self):
        return self.unit.str(self.amount)


class Method(Enum):
    bolt11 = 0


class WalletKeyset:
    """
    Contains the keyset from the wallets's perspective.
    """

    id: str
    unit: Unit
    public_keys: Dict[int, PublicKey]
    mint_url: Union[str, None] = None
    valid_from: Union[str, None] = None
    valid_to: Union[str, None] = None
    first_seen: Union[str, None] = None
    active: Union[bool, None] = True

    def __init__(
        self,
        public_keys: Dict[int, PublicKey],
        unit: str,
        id: Optional[str] = None,
        mint_url=None,
        valid_from=None,
        valid_to=None,
        first_seen=None,
        active=True,
        use_deprecated_id=False,  # BACKWARDS COMPATIBILITY < 0.15.0
    ):
        self.valid_from = valid_from
        self.valid_to = valid_to
        self.first_seen = first_seen
        self.active = active
        self.mint_url = mint_url

        self.public_keys = public_keys
        # overwrite id by deriving it from the public keys
<<<<<<< HEAD
        if not id:
            self.id = derive_keyset_id(self.public_keys)
        else:
            self.id = id

        # BEGIN BACKWARDS COMPATIBILITY < 0.15.0
        if use_deprecated_id:
            self.id = derive_keyset_id_deprecated(self.public_keys)
        # END BACKWARDS COMPATIBILITY < 0.15.0

        self.unit = Unit[unit]
=======
        self.id = derive_keyset_id(self.public_keys)
        logger.trace(f"Derived keyset id {self.id} from public keys.")
        if id and id != self.id:
            logger.warning(
                f"WARNING: Keyset id {self.id} does not match the given id {id}."
            )
>>>>>>> f7d01268

    def serialize(self):
        return json.dumps({
            amount: key.serialize().hex() for amount, key in self.public_keys.items()
        })

    @classmethod
    def from_row(cls, row: Row):
        def deserialize(serialized: str) -> Dict[int, PublicKey]:
            return {
                int(amount): PublicKey(bytes.fromhex(hex_key), raw=True)
                for amount, hex_key in dict(json.loads(serialized)).items()
            }

        return cls(
            id=row["id"],
            unit=row["unit"],
            public_keys=(
                deserialize(str(row["public_keys"]))
                if dict(row).get("public_keys")
                else {}
            ),
            mint_url=row["mint_url"],
            valid_from=row["valid_from"],
            valid_to=row["valid_to"],
            first_seen=row["first_seen"],
            active=row["active"],
        )


class MintKeyset:
    """
    Contains the keyset from the mint's perspective.
    """

    id: str
    private_keys: Dict[int, PrivateKey]
    active: bool
    unit: Unit
    derivation_path: str
    seed: Optional[str] = None
    public_keys: Union[Dict[int, PublicKey], None] = None
    valid_from: Union[str, None] = None
    valid_to: Union[str, None] = None
    first_seen: Union[str, None] = None
    version: Union[str, None] = None

    def __init__(
        self,
        *,
        id="",
        valid_from=None,
        valid_to=None,
        first_seen=None,
        active=None,
        seed: Optional[str] = None,
        derivation_path: Optional[str] = None,
        unit: Optional[str] = None,
        version: str = "0",
    ):
        self.derivation_path = derivation_path or ""
        self.seed = seed
        self.id = id
        self.valid_from = valid_from
        self.valid_to = valid_to
        self.first_seen = first_seen
        self.active = bool(active) if active is not None else False
        self.version = version

        self.version_tuple = tuple(
            [int(i) for i in self.version.split(".")] if self.version else []
        )

        # if not self.derivation_path:
        #     purpose_str = "m/129373'/"
        #     unit_str = f"{Unit(self.unit).value}'/"
        #     counter_str = f"{counter}'/"
        #     self.derivation_path = purpose_str + unit_str + counter_str
        # else:

        # infer unit from derivation path
        if not unit:
            logger.warning(
                f"Unit for keyset {self.derivation_path} not set – attempting to parse"
                " from derivation path"
            )
            try:
                self.unit = Unit(
                    int(self.derivation_path.split("/")[2].replace("'", ""))
                )
            except Exception:
                logger.warning(
                    "Could not infer unit from derivation path"
                    f" {self.derivation_path} – assuming 'sat'"
                )
                self.unit = Unit.sat
        else:
            self.unit = Unit[unit]

        # generate keys from seed
        if self.seed and self.derivation_path:
            self.generate_keys()

        logger.debug(f"Keyset id: {self.id} ({self.unit.name})")

    @property
    def public_keys_hex(self) -> Dict[int, str]:
        assert self.public_keys, "public keys not set"
        return {
            int(amount): key.serialize().hex()
            for amount, key in self.public_keys.items()
        }

    def generate_keys(self):
        """Generates keys of a keyset from a seed."""
        assert self.seed, "seed not set"
        assert self.derivation_path, "derivation path not set"

        if self.version_tuple < (0, 12):
            # WARNING: Broken key derivation for backwards compatibility with < 0.12
            self.private_keys = derive_keys_backwards_compatible_insecure_pre_0_12(
                self.seed, self.derivation_path
            )
            self.public_keys = derive_pubkeys(self.private_keys)  # type: ignore
            logger.warning(
                f"WARNING: Using weak key derivation for keyset {self.id} (backwards"
                " compatibility < 0.12)"
            )
            self.id = derive_keyset_id_deprecated(self.public_keys)  # type: ignore
        elif self.version_tuple < (0, 15):
            self.private_keys = derive_keys_sha256(self.seed, self.derivation_path)
            logger.warning(
                f"WARNING: Using non-bip32 derivation for keyset {self.id} (backwards"
                " compatibility < 0.15)"
            )
            self.public_keys = derive_pubkeys(self.private_keys)  # type: ignore
            self.id = derive_keyset_id_deprecated(self.public_keys)  # type: ignore
        else:
            self.private_keys = derive_keys(self.seed, self.derivation_path)
            self.public_keys = derive_pubkeys(self.private_keys)  # type: ignore
            self.id = derive_keyset_id(self.public_keys)  # type: ignore


# ------- TOKEN -------


class TokenV1(BaseModel):
    """
    A (legacy) Cashu token that includes proofs. This can only be received if the receiver knows the mint associated with the
    keyset ids of the proofs.
    """

    # NOTE: not used in Pydantic validation
    __root__: List[Proof]


class TokenV2Mint(BaseModel):
    """
    Object that describes how to reach the mints associated with the proofs in a TokenV2 object.
    """

    url: str  # mint URL
    ids: List[str]  # List of keyset id's that are from this mint


class TokenV2(BaseModel):
    """
    A Cashu token that includes proofs and their respective mints. Can include proofs from multiple different mints and keysets.
    """

    proofs: List[Proof]
    mints: Optional[List[TokenV2Mint]] = None

    def to_dict(self):
        if self.mints:
            return dict(
                proofs=[p.to_dict() for p in self.proofs],
                mints=[m.dict() for m in self.mints],
            )
        else:
            return dict(proofs=[p.to_dict() for p in self.proofs])


class TokenV3Token(BaseModel):
    mint: Optional[str] = None
    proofs: List[Proof]

    def to_dict(self, include_dleq=False):
        return_dict = dict(proofs=[p.to_dict(include_dleq) for p in self.proofs])
        if self.mint:
            return_dict.update(dict(mint=self.mint))  # type: ignore
        return return_dict


class TokenV3(BaseModel):
    """
    A Cashu token that includes proofs and their respective mints. Can include proofs from multiple different mints and keysets.
    """

    token: List[TokenV3Token] = []
    memo: Optional[str] = None

    def to_dict(self, include_dleq=False):
        return_dict = dict(token=[t.to_dict(include_dleq) for t in self.token])
        if self.memo:
            return_dict.update(dict(memo=self.memo))  # type: ignore
        return return_dict

    def get_proofs(self):
        return [proof for token in self.token for proof in token.proofs]

    def get_amount(self):
        return sum([p.amount for p in self.get_proofs()])

    def get_keysets(self):
        return list(set([p.id for p in self.get_proofs()]))

    @classmethod
    def deserialize(cls, tokenv3_serialized: str) -> "TokenV3":
        """
        Ingesta a serialized "cashuA<json_urlsafe_base64>" token and returns a TokenV3.
        """
        prefix = "cashuA"
        assert tokenv3_serialized.startswith(prefix), Exception(
            f"Token prefix not valid. Expected {prefix}."
        )
        token_base64 = tokenv3_serialized[len(prefix) :]
        token = json.loads(base64.urlsafe_b64decode(token_base64))
        return cls.parse_obj(token)

    def serialize(self, include_dleq=False) -> str:
        """
        Takes a TokenV3 and serializes it as "cashuA<json_urlsafe_base64>.
        """
        prefix = "cashuA"
        tokenv3_serialized = prefix
        # encode the token as a base64 string
        tokenv3_serialized += base64.urlsafe_b64encode(
            json.dumps(self.to_dict(include_dleq)).encode()
        ).decode()
        return tokenv3_serialized<|MERGE_RESOLUTION|>--- conflicted
+++ resolved
@@ -568,7 +568,6 @@
 
         self.public_keys = public_keys
         # overwrite id by deriving it from the public keys
-<<<<<<< HEAD
         if not id:
             self.id = derive_keyset_id(self.public_keys)
         else:
@@ -580,14 +579,12 @@
         # END BACKWARDS COMPATIBILITY < 0.15.0
 
         self.unit = Unit[unit]
-=======
-        self.id = derive_keyset_id(self.public_keys)
+
         logger.trace(f"Derived keyset id {self.id} from public keys.")
         if id and id != self.id:
             logger.warning(
                 f"WARNING: Keyset id {self.id} does not match the given id {id}."
             )
->>>>>>> f7d01268
 
     def serialize(self):
         return json.dumps({
