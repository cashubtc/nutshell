import os
import sys
from pathlib import Path
from typing import List, Optional

from environs import Env  # type: ignore
from pydantic import BaseSettings, Extra, Field

env = Env()

VERSION = "0.16.4"


def find_env_file():
    # env file: default to current dir, else home dir
    env_file = os.path.join(os.getcwd(), ".env")
    if not os.path.isfile(env_file):
        env_file = os.path.join(str(Path.home()), ".cashu", ".env")
    if os.path.isfile(env_file):
        env.read_env(env_file, recurse=False, override=True)
    else:
        env_file = ""
    return env_file


class CashuSettings(BaseSettings):
    env_file: str = Field(default=None)
    lightning_fee_percent: float = Field(default=1.0)
    lightning_reserve_fee_min: int = Field(default=2000)
    max_order: int = Field(default=64)

    class Config(BaseSettings.Config):
        env_file = find_env_file()
        env_file_encoding = "utf-8"
        case_sensitive = False
        extra = Extra.ignore

        # def __init__(self, env_file=None):
        #     self.env_file = env_file or self.env_file


class EnvSettings(CashuSettings):
    debug: bool = Field(default=False)
    log_level: str = Field(default="INFO")
    cashu_dir: str = Field(default=os.path.join(str(Path.home()), ".cashu"))
    debug_profiling: bool = Field(default=False)
    debug_mint_only_deprecated: bool = Field(default=False)
    db_backup_path: Optional[str] = Field(default=None)
    db_connection_pool: bool = Field(default=True)


class MintSettings(CashuSettings):
    mint_private_key: str = Field(default=None)
    mint_seed_decryption_key: Optional[str] = Field(default=None)
    mint_derivation_path: str = Field(default="m/0'/0'/0'")
    mint_derivation_path_list: List[str] = Field(default=[])
    mint_listen_host: str = Field(default="127.0.0.1")
    mint_listen_port: int = Field(default=3338)

    mint_database: str = Field(default="data/mint")
    mint_test_database: str = Field(default="test_data/test_mint")
    mint_max_secret_length: int = Field(default=512)

    mint_input_fee_ppk: int = Field(default=0)
    mint_disable_melt_on_error: bool = Field(default=False)


class MintDeprecationFlags(MintSettings):
    mint_inactivate_base64_keysets: bool = Field(default=False)

    auth_database: str = Field(default="data/mint")


class MintBackends(MintSettings):
    mint_lightning_backend: str = Field(default="")  # deprecated
    mint_backend_bolt11_sat: str = Field(default="")
    mint_backend_bolt11_usd: str = Field(default="")
    mint_backend_bolt11_eur: str = Field(default="")

    mint_lnbits_endpoint: str = Field(default=None)
    mint_lnbits_key: str = Field(default=None)
    mint_strike_key: str = Field(default=None)
    mint_blink_key: str = Field(default=None)


class MintLimits(MintSettings):
    mint_rate_limit: bool = Field(
        default=False, title="Rate limit", description="IP-based rate limiter."
    )
    mint_global_rate_limit_per_minute: int = Field(
        default=60,
        gt=0,
        title="Global rate limit per minute",
        description="Number of requests an IP can make per minute to all endpoints.",
    )
    mint_transaction_rate_limit_per_minute: int = Field(
        default=20,
        gt=0,
        title="Transaction rate limit per minute",
        description="Number of requests an IP can make per minute to transaction endpoints.",
    )
    mint_max_request_length: int = Field(
        default=1000,
        gt=0,
        title="Maximum request length",
        description="Maximum length of REST API request arrays.",
    )

    mint_peg_out_only: bool = Field(
        default=False,
        title="Peg-out only",
        description="Mint allows no mint operations.",
    )
    mint_max_peg_in: int = Field(
        default=None,
        gt=0,
        title="Maximum peg-in",
        description="Maximum amount for a mint operation.",
    )
    mint_max_peg_out: int = Field(
        default=None,
        gt=0,
        title="Maximum peg-out",
        description="Maximum amount for a melt operation.",
    )
    mint_max_balance: int = Field(
        default=None,
        gt=0,
        title="Maximum mint balance",
        description="Maximum mint balance.",
    )
    mint_websocket_read_timeout: int = Field(
        default=10 * 60,
        gt=0,
        title="Websocket read timeout",
        description="Timeout for reading from a websocket.",
    )


class FakeWalletSettings(MintSettings):
    fakewallet_brr: bool = Field(default=True)
    fakewallet_delay_outgoing_payment: Optional[float] = Field(default=3.0)
    fakewallet_delay_incoming_payment: Optional[float] = Field(default=3.0)
    fakewallet_stochastic_invoice: bool = Field(default=False)
    fakewallet_payment_state: Optional[str] = Field(default="SETTLED")
    fakewallet_payment_state_exception: Optional[bool] = Field(default=False)
    fakewallet_pay_invoice_state: Optional[str] = Field(default="SETTLED")
    fakewallet_pay_invoice_state_exception: Optional[bool] = Field(default=False)


class MintInformation(CashuSettings):
    mint_info_name: str = Field(default="Cashu mint")
    mint_info_description: str = Field(default=None)
    mint_info_description_long: str = Field(default=None)
    mint_info_contact: List[List[str]] = Field(default=[])
    mint_info_motd: str = Field(default=None)
    mint_info_icon_url: str = Field(default=None)
    mint_info_urls: List[str] = Field(default=None)


class WalletSettings(CashuSettings):
    tor: bool = Field(default=False)
    socks_host: str = Field(default=None)  # deprecated
    socks_port: int = Field(default=9050)  # deprecated
    socks_proxy: str = Field(default=None)
    http_proxy: str = Field(default=None)
    mint_url: str = Field(default=None)
    mint_host: str = Field(default="8333.space")
    mint_port: int = Field(default=3338)
    wallet_name: str = Field(default="wallet")
    wallet_unit: str = Field(default="sat")
    wallet_use_deprecated_h2c: bool = Field(default=False)
    api_port: int = Field(default=4448)
    api_host: str = Field(default="127.0.0.1")

    nostr_private_key: str = Field(default=None)
    nostr_relays: List[str] = Field(
        default=[
            "wss://nostr-pub.wellorder.net",
            "wss://relay.damus.io",
            "wss://nostr.mom",
            "wss://relay.snort.social",
            "wss://nostr.mutinywallet.com",
            "wss://relay.minibits.cash",
            "wss://nos.lol",
            "wss://relay.nostr.band",
            "wss://relay.bitcoiner.social",
            "wss://140.f7z.io",
            "wss://relay.primal.net",
        ]
    )

    locktime_delta_seconds: int = Field(default=86400)  # 1 day
    proofs_batch_size: int = Field(default=1000)

    wallet_target_amount_count: int = Field(default=3)


class WalletDeprecationFlags(CashuSettings):
    wallet_inactivate_base64_keysets: bool = Field(
        default=True,
        title="Inactivate legacy base64 keysets",
        description="If you turn on this flag, old bas64 keysets will be ignored and the wallet will ony use new keyset versions.",
    )


class LndRestFundingSource(MintSettings):
    mint_lnd_rest_endpoint: Optional[str] = Field(default=None)
    mint_lnd_rest_cert: Optional[str] = Field(default=None)
    mint_lnd_rest_cert_verify: bool = Field(default=True)
    mint_lnd_rest_macaroon: Optional[str] = Field(default=None)
    mint_lnd_rest_admin_macaroon: Optional[str] = Field(default=None)
    mint_lnd_rest_invoice_macaroon: Optional[str] = Field(default=None)
    mint_lnd_enable_mpp: bool = Field(default=True)


class LndRPCFundingSource(MintSettings):
    mint_lnd_rpc_endpoint: Optional[str] = Field(default=None)
    mint_lnd_rpc_cert: Optional[str] = Field(default=None)
    mint_lnd_rpc_macaroon: Optional[str] = Field(default=None)


class CLNRestFundingSource(MintSettings):
    mint_clnrest_url: Optional[str] = Field(default=None)
    mint_clnrest_cert: Optional[str] = Field(default=None)
    mint_clnrest_rune: Optional[str] = Field(default=None)
    mint_clnrest_enable_mpp: bool = Field(default=True)


class CoreLightningRestFundingSource(MintSettings):
    mint_corelightning_rest_url: Optional[str] = Field(default=None)
    mint_corelightning_rest_macaroon: Optional[str] = Field(default=None)
    mint_corelightning_rest_cert: Optional[str] = Field(default=None)


<<<<<<< HEAD
class AuthSettings(MintSettings):
    mint_require_auth: bool = Field(default=False)
    mint_auth_oicd_discovery_url: Optional[str] = Field(default=None)
    mint_auth_oicd_client_id: str = Field(default="cashu-client")
    mint_auth_rate_limit_seconds: int = Field(default=24 * 60 * 60)
    mint_auth_max_blind_tokens: int = Field(default=100, gt=0)
    mint_require_clear_auth_paths: List[List[str]] = [
        ["POST", "/v1/auth/blind/mint"],
    ]
    mint_require_blind_auth_paths: List[List[str]] = [
        ["POST", "/v1/swap"],
        ["GET", r"^/v1/mint/quote/bolt11/.*"],
        ["POST", "/v1/mint/quote/bolt11"],
        ["POST", "/v1/mint/bolt11"],
        ["GET", r"^/v1/melt/quote/bolt11/.*"],
        ["POST", "/v1/melt/quote/bolt11"],
        ["POST", "/v1/melt/bolt11"],
    ]
=======
class MintRedisCache(MintSettings):
    mint_redis_cache_enabled: bool = Field(default=False)
    mint_redis_cache_url: Optional[str] = Field(default=None)
    mint_redis_cache_ttl: Optional[int] = Field(default=60 * 60 * 24 * 7)  # 1 week
>>>>>>> 2f19485a


class Settings(
    EnvSettings,
    LndRPCFundingSource,
    LndRestFundingSource,
    CoreLightningRestFundingSource,
    CLNRestFundingSource,
    FakeWalletSettings,
    MintLimits,
    MintBackends,
<<<<<<< HEAD
    AuthSettings,
=======
    MintRedisCache,
>>>>>>> 2f19485a
    MintDeprecationFlags,
    MintSettings,
    MintInformation,
    WalletSettings,
    WalletDeprecationFlags,
    CashuSettings,
):
    version: str = Field(default=VERSION)

    # def __init__(self, env_file=None):
    #     super().Config(env_file=env_file)


settings = Settings()


def startup_settings_tasks():
    # set env_file (this does not affect the settings module, it's just for reading)
    settings.env_file = find_env_file()

    if not settings.debug:
        # set traceback limit
        sys.tracebacklimit = 0

    # replace ~ with home directory in cashu_dir
    settings.cashu_dir = settings.cashu_dir.replace("~", str(Path.home()))

    # set mint_url if only mint_host is set
    if not settings.mint_url:
        if settings.mint_host in ["localhost", "127.0.0.1"] and settings.mint_port:
            # localhost without https
            settings.mint_url = f"http://{settings.mint_host}:{settings.mint_port}"
        else:
            settings.mint_url = f"https://{settings.mint_host}:{settings.mint_port}"

    # backwards compatibility: set socks_proxy from socks_host and socks_port
    if settings.socks_host and settings.socks_port:
        settings.socks_proxy = f"socks5://{settings.socks_host}:{settings.socks_port}"

    # backwards compatibility: set mint_backend_bolt11_sat from mint_lightning_backend
    if settings.mint_lightning_backend:
        settings.mint_backend_bolt11_sat = settings.mint_lightning_backend


startup_settings_tasks()<|MERGE_RESOLUTION|>--- conflicted
+++ resolved
@@ -233,7 +233,6 @@
     mint_corelightning_rest_cert: Optional[str] = Field(default=None)
 
 
-<<<<<<< HEAD
 class AuthSettings(MintSettings):
     mint_require_auth: bool = Field(default=False)
     mint_auth_oicd_discovery_url: Optional[str] = Field(default=None)
@@ -252,12 +251,12 @@
         ["POST", "/v1/melt/quote/bolt11"],
         ["POST", "/v1/melt/bolt11"],
     ]
-=======
+
+
 class MintRedisCache(MintSettings):
     mint_redis_cache_enabled: bool = Field(default=False)
     mint_redis_cache_url: Optional[str] = Field(default=None)
     mint_redis_cache_ttl: Optional[int] = Field(default=60 * 60 * 24 * 7)  # 1 week
->>>>>>> 2f19485a
 
 
 class Settings(
@@ -269,11 +268,8 @@
     FakeWalletSettings,
     MintLimits,
     MintBackends,
-<<<<<<< HEAD
     AuthSettings,
-=======
     MintRedisCache,
->>>>>>> 2f19485a
     MintDeprecationFlags,
     MintSettings,
     MintInformation,
