import os
import sys
from pathlib import Path
from typing import List, Optional

from environs import Env  # type: ignore
from pydantic import BaseSettings, Extra, Field

env = Env()

VERSION = "0.16.6"


def find_env_file():
    # env file: default to current dir, else home dir
    env_file = os.path.join(os.getcwd(), ".env")
    if not os.path.isfile(env_file):
        env_file = os.path.join(str(Path.home()), ".cashu", ".env")
    if os.path.isfile(env_file):
        env.read_env(env_file, recurse=False, override=True)
    else:
        env_file = ""
    return env_file


class CashuSettings(BaseSettings):
    env_file: str = Field(default=None)
    lightning_fee_percent: float = Field(default=1.0)
    lightning_reserve_fee_min: int = Field(default=2000)
    max_order: int = Field(default=64)

    class Config(BaseSettings.Config):
        env_file = find_env_file()
        env_file_encoding = "utf-8"
        case_sensitive = False
        extra = Extra.ignore

        # def __init__(self, env_file=None):
        #     self.env_file = env_file or self.env_file


class EnvSettings(CashuSettings):
    debug: bool = Field(default=False)
    log_level: str = Field(default="INFO")
    cashu_dir: str = Field(default=os.path.join(str(Path.home()), ".cashu"))
    debug_profiling: bool = Field(default=False)
    debug_mint_only_deprecated: bool = Field(default=False)
    db_backup_path: Optional[str] = Field(default=None)
    db_connection_pool: bool = Field(default=True)


class MintSettings(CashuSettings):
    mint_private_key: str = Field(default=None)
    mint_seed_decryption_key: Optional[str] = Field(default=None)
    mint_derivation_path: str = Field(default="m/0'/0'/0'")
    mint_derivation_path_list: List[str] = Field(default=[])
    mint_listen_host: str = Field(default="127.0.0.1")
    mint_listen_port: int = Field(default=3338)

    mint_database: str = Field(default="data/mint")
    mint_test_database: str = Field(default="test_data/test_mint")
    mint_max_secret_length: int = Field(default=1024)

    mint_input_fee_ppk: int = Field(default=0)
    mint_disable_melt_on_error: bool = Field(default=False)

    mint_regular_tasks_interval_seconds: int = Field(
        default=3600,
        gt=0,
        title="Regular tasks interval",
        description="Interval (in seconds) for running regular tasks like the invoice checker.",
    )


class MintWatchdogSettings(MintSettings):
    mint_watchdog_enabled: bool = Field(
        default=False,
        title="Balance watchdog",
        description="The watchdog shuts down the mint if the balance of the mint and the backend do not match.",
    )
    mint_watchdog_balance_check_interval_seconds: float = Field(default=0.1)
    mint_watchdog_ignore_mismatch: bool = Field(
        default=False,
        description="Ignore watchdog errors and continue running. Use this to recover from a watchdog error.",
    )


class MintDeprecationFlags(MintSettings):
    mint_inactivate_base64_keysets: bool = Field(default=False)


class MintBackends(MintSettings):
    mint_lightning_backend: str = Field(default="")  # deprecated
    mint_backend_bolt11_sat: str = Field(default="")
    mint_backend_bolt11_usd: str = Field(default="")
    mint_backend_bolt11_eur: str = Field(default="")

    mint_lnbits_endpoint: str = Field(default=None)
    mint_lnbits_key: str = Field(default=None)
    mint_strike_key: str = Field(default=None)
    mint_blink_key: str = Field(default=None)


class MintLimits(MintSettings):
    mint_rate_limit: bool = Field(
        default=False, title="Rate limit", description="IP-based rate limiter."
    )
    mint_global_rate_limit_per_minute: int = Field(
        default=60,
        gt=0,
        title="Global rate limit per minute",
        description="Number of requests an IP can make per minute to all endpoints.",
    )
    mint_transaction_rate_limit_per_minute: int = Field(
        default=20,
        gt=0,
        title="Transaction rate limit per minute",
        description="Number of requests an IP can make per minute to transaction endpoints.",
    )
    mint_max_request_length: int = Field(
        default=1000,
        gt=0,
        title="Maximum request length",
        description="Maximum length of REST API request arrays.",
    )

    mint_peg_out_only: bool = Field(
        default=False,
        title="Peg-out only",
        description="Mint allows no mint operations.",
    )
    mint_max_peg_in: int = Field(
        default=None,
        gt=0,
        title="Maximum peg-in",
        description="Maximum amount for a mint operation.",
    )
    mint_max_peg_out: int = Field(
        default=None,
        gt=0,
        title="Maximum peg-out",
        description="Maximum amount for a melt operation.",
    )
    mint_max_balance: int = Field(
        default=None,
        gt=0,
        title="Maximum mint balance",
        description="Maximum mint balance.",
    )
    mint_websocket_read_timeout: int = Field(
        default=10 * 60,
        gt=0,
        title="Websocket read timeout",
        description="Timeout for reading from a websocket.",
    )


class FakeWalletSettings(MintSettings):
    fakewallet_brr: bool = Field(default=True)
    fakewallet_delay_outgoing_payment: Optional[float] = Field(default=3.0)
    fakewallet_delay_incoming_payment: Optional[float] = Field(default=3.0)
    fakewallet_stochastic_invoice: bool = Field(default=False)
    fakewallet_payment_state: Optional[str] = Field(default="SETTLED")
    fakewallet_payment_state_exception: Optional[bool] = Field(default=False)
    fakewallet_pay_invoice_state: Optional[str] = Field(default="SETTLED")
    fakewallet_pay_invoice_state_exception: Optional[bool] = Field(default=False)
    fakewallet_balance_sat: int = Field(default=1337)
    fakewallet_balance_usd: int = Field(default=1337)
    fakewallet_balance_eur: int = Field(default=1337)


class MintInformation(CashuSettings):
    mint_info_name: str = Field(default="Cashu mint")
    mint_info_description: str = Field(default=None)
    mint_info_description_long: str = Field(default=None)
    mint_info_contact: List[List[str]] = Field(default=[])
    mint_info_motd: str = Field(default=None)
    mint_info_icon_url: str = Field(default=None)
    mint_info_urls: List[str] = Field(default=None)
    mint_info_tos_url: str = Field(default=None)

class MintManagementRPCSettings(MintSettings):
    mint_rpc_server_enable: bool = Field(default=False)
    mint_rpc_server_ca: str = Field(default=None)
    mint_rpc_server_cert: str = Field(default=None)
    mint_rpc_server_key: str = Field(default=None)
    mint_rpc_server_addr: str = Field(default="localhost")
    mint_rpc_server_port: int = Field(default=8086)
    mint_rpc_server_mutual_tls: bool = Field(default=True)

class WalletSettings(CashuSettings):
    tor: bool = Field(default=False)
    socks_host: str = Field(default=None)  # deprecated
    socks_port: int = Field(default=9050)  # deprecated
    socks_proxy: str = Field(default=None)
    http_proxy: str = Field(default=None)
    mint_url: str = Field(default=None)
    mint_host: str = Field(default="8333.space")
    mint_port: int = Field(default=3338)
    wallet_name: str = Field(default="wallet")
    wallet_unit: str = Field(default="sat")
    wallet_use_deprecated_h2c: bool = Field(default=False)
    api_port: int = Field(default=4448)
    api_host: str = Field(default="127.0.0.1")

    nostr_private_key: str = Field(default=None)
    nostr_relays: List[str] = Field(
        default=[
            "wss://nostr-pub.wellorder.net",
            "wss://relay.damus.io",
            "wss://nostr.mom",
            "wss://relay.snort.social",
            "wss://nostr.mutinywallet.com",
            "wss://relay.minibits.cash",
            "wss://nos.lol",
            "wss://relay.nostr.band",
            "wss://relay.bitcoiner.social",
            "wss://140.f7z.io",
            "wss://relay.primal.net",
        ]
    )

    locktime_delta_seconds: int = Field(default=86400)  # 1 day
    proofs_batch_size: int = Field(default=200)

    wallet_target_amount_count: int = Field(default=3)


class WalletDeprecationFlags(CashuSettings):
    wallet_inactivate_base64_keysets: bool = Field(
        default=True,
        title="Inactivate legacy base64 keysets",
        description="If you turn on this flag, old bas64 keysets will be ignored and the wallet will ony use new keyset versions.",
    )


class LndRestFundingSource(MintSettings):
    mint_lnd_rest_endpoint: Optional[str] = Field(default=None)
    mint_lnd_rest_cert: Optional[str] = Field(default=None)
    mint_lnd_rest_cert_verify: bool = Field(default=True)
    mint_lnd_rest_macaroon: Optional[str] = Field(default=None)
    mint_lnd_rest_admin_macaroon: Optional[str] = Field(default=None)
    mint_lnd_rest_invoice_macaroon: Optional[str] = Field(default=None)
    mint_lnd_enable_mpp: bool = Field(default=True)


class LndRPCFundingSource(MintSettings):
    mint_lnd_rpc_endpoint: Optional[str] = Field(default=None)
    mint_lnd_rpc_cert: Optional[str] = Field(default=None)
    mint_lnd_rpc_macaroon: Optional[str] = Field(default=None)


class CLNRestFundingSource(MintSettings):
    mint_clnrest_url: Optional[str] = Field(default=None)
    mint_clnrest_cert: Optional[str] = Field(default=None)
    mint_clnrest_rune: Optional[str] = Field(default=None)
    mint_clnrest_enable_mpp: bool = Field(default=True)


class CoreLightningRestFundingSource(MintSettings):
    mint_corelightning_rest_url: Optional[str] = Field(default=None)
    mint_corelightning_rest_macaroon: Optional[str] = Field(default=None)
    mint_corelightning_rest_cert: Optional[str] = Field(default=None)


class AuthSettings(MintSettings):
    mint_auth_database: str = Field(default="data/mint")
    mint_require_auth: bool = Field(default=False)
    mint_auth_oicd_discovery_url: Optional[str] = Field(default=None)
    mint_auth_oicd_client_id: str = Field(default="cashu-client")
    mint_auth_rate_limit_per_minute: int = Field(
        default=5,
        title="Auth rate limit per minute",
        description="Number of requests a user can authenticate per minute.",
    )
    mint_auth_max_blind_tokens: int = Field(default=100, gt=0)
    mint_require_clear_auth_paths: List[List[str]] = [
        ["POST", "/v1/auth/blind/mint"],
    ]
    mint_require_blind_auth_paths: List[List[str]] = [
        ["POST", "/v1/swap"],
        ["POST", "/v1/mint/quote/bolt11"],
        ["POST", "/v1/mint/bolt11"],
        ["POST", "/v1/melt/bolt11"],
    ]


class MintRedisCache(MintSettings):
    mint_redis_cache_enabled: bool = Field(default=False)
    mint_redis_cache_url: Optional[str] = Field(default=None)
    mint_redis_cache_ttl: Optional[int] = Field(default=60 * 60 * 24 * 7)  # 1 week


class Settings(
    EnvSettings,
    LndRPCFundingSource,
    LndRestFundingSource,
    CoreLightningRestFundingSource,
    CLNRestFundingSource,
    FakeWalletSettings,
    MintLimits,
    MintBackends,
    AuthSettings,
    MintRedisCache,
    MintDeprecationFlags,
<<<<<<< HEAD
    MintManagementRPCSettings,
=======
    MintWatchdogSettings,
>>>>>>> cbf5b725
    MintSettings,
    MintInformation,
    WalletSettings,
    WalletDeprecationFlags,
    CashuSettings,
):
    version: str = Field(default=VERSION)

    # def __init__(self, env_file=None):
    #     super().Config(env_file=env_file)


settings = Settings()


def startup_settings_tasks():
    # set env_file (this does not affect the settings module, it's just for reading)
    settings.env_file = find_env_file()

    if not settings.debug:
        # set traceback limit
        sys.tracebacklimit = 0

    # replace ~ with home directory in cashu_dir
    settings.cashu_dir = settings.cashu_dir.replace("~", str(Path.home()))

    # set mint_url if only mint_host is set
    if not settings.mint_url:
        if settings.mint_host in ["localhost", "127.0.0.1"] and settings.mint_port:
            # localhost without https
            settings.mint_url = f"http://{settings.mint_host}:{settings.mint_port}"
        else:
            settings.mint_url = f"https://{settings.mint_host}:{settings.mint_port}"

    # backwards compatibility: set socks_proxy from socks_host and socks_port
    if settings.socks_host and settings.socks_port:
        settings.socks_proxy = f"socks5://{settings.socks_host}:{settings.socks_port}"

    # backwards compatibility: set mint_backend_bolt11_sat from mint_lightning_backend
    if settings.mint_lightning_backend:
        settings.mint_backend_bolt11_sat = settings.mint_lightning_backend


startup_settings_tasks()<|MERGE_RESOLUTION|>--- conflicted
+++ resolved
@@ -303,11 +303,8 @@
     AuthSettings,
     MintRedisCache,
     MintDeprecationFlags,
-<<<<<<< HEAD
     MintManagementRPCSettings,
-=======
     MintWatchdogSettings,
->>>>>>> cbf5b725
     MintSettings,
     MintInformation,
     WalletSettings,
