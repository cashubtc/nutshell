--- conflicted
+++ resolved
@@ -58,12 +58,10 @@
 
     mint_database: str = Field(default="data/mint")
     mint_test_database: str = Field(default="test_data/test_mint")
-<<<<<<< HEAD
     mint_swap_fee: Dict[str, Dict[str, int]] = Field(
         default={"sat": {"fee": 1, "batch": 10}}
     )
     mint_max_secret_length: int = Field(default=512)
-=======
     mint_duplicate_keysets: bool = Field(
         default=True,
         title="Duplicate keysets",
@@ -107,7 +105,6 @@
         description="Maximum length of REST API request arrays.",
     )
 
->>>>>>> f7ad912b
     mint_peg_out_only: bool = Field(
         default=False,
         title="Peg-out only",
