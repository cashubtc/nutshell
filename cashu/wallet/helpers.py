import base64
import json
import os
from typing import List, Optional

from loguru import logger

<<<<<<< HEAD
from ..core.base import Secret, SecretKind, TokenV1, TokenV2, TokenV3, TokenV3Token
from ..core.db import Database
=======
from ..core.base import TokenV1, TokenV2, TokenV3, TokenV3Token
>>>>>>> 33745633
from ..core.helpers import sum_proofs
from ..core.migrations import migrate_databases
from ..core.settings import settings
from ..wallet import migrations
from ..wallet.crud import get_keyset, get_seed_and_mnemonic, get_unused_locks
from ..wallet.wallet import Wallet


async def migrate_wallet_db(db: Database):
    await migrate_databases(db, migrations)


async def init_wallet(wallet: Wallet, load_proofs: bool = True):
    """Performs migrations and loads proofs from db."""
    await wallet._migrate_database()
    await wallet._init_private_key()
    if load_proofs:
        await wallet.load_proofs(reload=True)


async def redeem_TokenV3_multimint(wallet: Wallet, token: TokenV3):
    """
    Helper function to iterate thruogh a token with multiple mints and redeem them from
    these mints one keyset at a time.
    """
    for t in token.token:
        assert t.mint, Exception(
            "redeem_TokenV3_multimint: multimint redeem without URL"
        )
        mint_wallet = await Wallet.with_db(
            t.mint, os.path.join(settings.cashu_dir, wallet.name)
        )
        keysets = mint_wallet._get_proofs_keysets(t.proofs)
        logger.debug(f"Keysets in tokens: {keysets}")
        # loop over all keysets
        for keyset in set(keysets):
            await mint_wallet.load_mint()
            # redeem proofs of this keyset
            redeem_proofs = [p for p in t.proofs if p.id == keyset]
            _, _ = await mint_wallet.redeem(redeem_proofs)
            print(f"Received {sum_proofs(redeem_proofs)} sats")


def serialize_TokenV2_to_TokenV3(tokenv2: TokenV2):
    """Helper function to receive legacy TokenV2 tokens.
    Takes a list of proofs and constructs a *serialized* TokenV3 to be received through
    the ordinary path.

    Returns:
        TokenV3: TokenV3
    """
    tokenv3 = TokenV3(token=[TokenV3Token(proofs=tokenv2.proofs)])
    if tokenv2.mints:
        tokenv3.token[0].mint = tokenv2.mints[0].url
    token_serialized = tokenv3.serialize()
    return token_serialized


def serialize_TokenV1_to_TokenV3(tokenv1: TokenV1):
    """Helper function to receive legacy TokenV1 tokens.
    Takes a list of proofs and constructs a *serialized* TokenV3 to be received through
    the ordinary path.

    Returns:
        TokenV3: TokenV3
    """
    tokenv3 = TokenV3(token=[TokenV3Token(proofs=tokenv1.__root__)])
    token_serialized = tokenv3.serialize()
    return token_serialized


def deserialize_token_from_string(token: str) -> TokenV3:
    # deserialize token

    # ----- backwards compatibility -----

    # V2Tokens (0.7-0.11.0) (eyJwcm9...)
    if token.startswith("eyJwcm9"):
        try:
            tokenv2 = TokenV2.parse_obj(json.loads(base64.urlsafe_b64decode(token)))
            token = serialize_TokenV2_to_TokenV3(tokenv2)
        except:
            pass

    # V1Tokens (<0.7) (W3siaWQ...)
    if token.startswith("W3siaWQ"):
        try:
            tokenv1 = TokenV1.parse_obj(json.loads(base64.urlsafe_b64decode(token)))
            token = serialize_TokenV1_to_TokenV3(tokenv1)
        except:
            pass

    # ----- receive token -----

    # deserialize token
    # dtoken = json.loads(base64.urlsafe_b64decode(token))
    tokenObj = TokenV3.deserialize(token)

    # tokenObj = TokenV2.parse_obj(dtoken)
    assert len(tokenObj.token), Exception("no proofs in token")
    assert len(tokenObj.token[0].proofs), Exception("no proofs in token")
    return tokenObj


async def receive(
    wallet: Wallet,
    tokenObj: TokenV3,
):
    logger.debug(f"receive: {tokenObj}")
    proofs = [p for t in tokenObj.token for p in t.proofs]

    includes_mint_info: bool = any([t.mint for t in tokenObj.token])

    if includes_mint_info:
        # redeem tokens with new wallet instances
        await redeem_TokenV3_multimint(
            wallet,
            tokenObj,
        )
    else:
        # this is very legacy code, virtually any token should have mint information
        # no mint information present, we extract the proofs and use wallet's default mint
        # first we load the mint URL from the DB
        keyset_in_token = proofs[0].id
        assert keyset_in_token
        # we get the keyset from the db
        mint_keysets = await get_keyset(id=keyset_in_token, db=wallet.db)
        assert mint_keysets, Exception("we don't know this keyset")
        assert mint_keysets.mint_url, Exception("we don't know this mint's URL")
        # now we have the URL
        mint_wallet = await Wallet.with_db(
            mint_keysets.mint_url,
            os.path.join(settings.cashu_dir, wallet.name),
        )
        await mint_wallet.load_mint(keyset_in_token)
        _, _ = await mint_wallet.redeem(proofs)
        print(f"Received {sum_proofs(proofs)} sats")

    # reload main wallet so the balance updates
    await wallet.load_proofs(reload=True)
    wallet.status()
    return wallet.available_balance


async def send(
    wallet: Wallet, amount: int, lock: str, legacy: bool, split: bool = True
):
    """
    Prints token to send to stdout.
    """
    secret_lock = None
    if lock:
        assert len(lock) > 21, Exception(
            "Error: lock has to be at least 22 characters long."
        )
        if not lock.startswith("P2SH:") and not lock.startswith("P2PK:"):
            raise Exception("Error: lock has to start with P2SH: or P2PK:")
        # we add a time lock to the P2PK lock by appending the current unix time + 14 days
        if lock.startswith("P2PK:") or lock.startswith("P2SH:"):
            logger.debug(f"Locking token to: {lock}")
            logger.debug(
                f"Adding a time lock of {settings.locktime_delta_seconds} seconds."
            )
            if lock.startswith("P2SH:"):
                secret_lock = await wallet.create_p2sh_lock(
                    lock.split(":")[1], locktime=settings.locktime_delta_seconds
                )
            elif lock.startswith("P2PK:"):
                secret_lock = await wallet.create_p2pk_lock(
                    lock.split(":")[1],
                    locktime_seconds=settings.locktime_delta_seconds,
                    sig_all=True,
                    n_sigs=1,
                )

    await wallet.load_proofs()
    if split:
        await wallet.load_mint()
        _, send_proofs = await wallet.split_to_send(
            wallet.proofs, amount, secret_lock, set_reserved=True
        )
    else:
        # get a proof with specific amount
        send_proofs = []
        for p in wallet.proofs:
            if not p.reserved and p.amount == amount:
                send_proofs = [p]
                break
        assert send_proofs, Exception(
            f"No proof with this amount found. Available amounts: {set([p.amount for p in wallet.proofs])}"
        )
        await wallet.set_reserved(send_proofs, reserved=True)

    token = await wallet.serialize_proofs(
        send_proofs,
        include_mints=True,
    )
    print(token)

    if legacy:
        print("")
        print("Old token format:")
        print("")
        token = await wallet.serialize_proofs(
            send_proofs,
            legacy=True,
        )
        print(token)

    wallet.status()
    return wallet.available_balance, token<|MERGE_RESOLUTION|>--- conflicted
+++ resolved
@@ -5,12 +5,8 @@
 
 from loguru import logger
 
-<<<<<<< HEAD
 from ..core.base import Secret, SecretKind, TokenV1, TokenV2, TokenV3, TokenV3Token
 from ..core.db import Database
-=======
-from ..core.base import TokenV1, TokenV2, TokenV3, TokenV3Token
->>>>>>> 33745633
 from ..core.helpers import sum_proofs
 from ..core.migrations import migrate_databases
 from ..core.settings import settings
