from ..core.db import Database


async def m000_create_migrations_table(db: Database):
    await db.execute("""
    CREATE TABLE IF NOT EXISTS dbversions (
        db TEXT PRIMARY KEY,
        version INT NOT NULL
    )
    """)


async def m001_initial(db: Database):
    await db.execute(f"""
            CREATE TABLE IF NOT EXISTS proofs (
                amount {db.big_int} NOT NULL,
                C TEXT NOT NULL,
                secret TEXT NOT NULL,

                UNIQUE (secret)

            );
        """)

    await db.execute(f"""
            CREATE TABLE IF NOT EXISTS proofs_used (
                amount {db.big_int} NOT NULL,
                C TEXT NOT NULL,
                secret TEXT NOT NULL,

                UNIQUE (secret)

            );
        """)

    await db.execute("""
        CREATE VIEW IF NOT EXISTS balance AS
        SELECT COALESCE(SUM(s), 0) AS balance FROM (
            SELECT SUM(amount) AS s
            FROM proofs
            WHERE amount > 0
        );
    """)

    await db.execute("""
        CREATE VIEW IF NOT EXISTS balance_used AS
        SELECT COALESCE(SUM(s), 0) AS used FROM (
            SELECT SUM(amount) AS s
            FROM proofs_used
            WHERE amount > 0
        );
    """)


async def m002_add_proofs_reserved(db: Database):
    """
    Column for marking proofs as reserved when they are being sent.
    """

    await db.execute("ALTER TABLE proofs ADD COLUMN reserved BOOL")


async def m003_add_proofs_sendid_and_timestamps(db: Database):
    """
    Column with unique ID for each initiated send attempt
    so proofs can be later grouped together for each send attempt.
    """
    await db.execute("ALTER TABLE proofs ADD COLUMN send_id TEXT")
    await db.execute("ALTER TABLE proofs ADD COLUMN time_created TIMESTAMP")
    await db.execute("ALTER TABLE proofs ADD COLUMN time_reserved TIMESTAMP")
    await db.execute("ALTER TABLE proofs_used ADD COLUMN time_used TIMESTAMP")


async def m004_p2sh_locks(db: Database):
    """
    DEPRECATED: Stores P2SH addresses and unlock scripts.
    """
    # await db.execute("""
    #         CREATE TABLE IF NOT EXISTS p2sh (
    #             address TEXT NOT NULL,
    #             script TEXT NOT NULL,
    #             signature TEXT NOT NULL,
    #             used BOOL NOT NULL,

    #             UNIQUE (address, script, signature)

    #         );
    #     """)


async def m005_wallet_keysets(db: Database):
    """
    Stores mint keysets from different mints and epochs.
    """
    await db.execute(f"""
            CREATE TABLE IF NOT EXISTS keysets (
                id TEXT,
                mint_url TEXT,
                valid_from TIMESTAMP DEFAULT {db.timestamp_now},
                valid_to TIMESTAMP DEFAULT {db.timestamp_now},
                first_seen TIMESTAMP DEFAULT {db.timestamp_now},
                active BOOL DEFAULT TRUE,

                UNIQUE (id, mint_url)

            );
        """)

    await db.execute("ALTER TABLE proofs ADD COLUMN id TEXT")
    await db.execute("ALTER TABLE proofs_used ADD COLUMN id TEXT")


async def m006_invoices(db: Database):
    """
    Stores Lightning invoices.
    """
    await db.execute(f"""
        CREATE TABLE IF NOT EXISTS invoices (
            amount INTEGER NOT NULL,
            pr TEXT NOT NULL,
            hash TEXT,
            preimage TEXT,
            paid BOOL DEFAULT FALSE,
            time_created TIMESTAMP DEFAULT {db.timestamp_now},
            time_paid TIMESTAMP DEFAULT {db.timestamp_now},

            UNIQUE (hash)

        );
    """)


async def m007_nostr(db: Database):
    """
    Stores timestamps of nostr operations.
    """
    await db.execute("""
        CREATE TABLE IF NOT EXISTS nostr (
            type TEXT NOT NULL,
            last TIMESTAMP DEFAULT NULL
        )
        """)
    await db.execute(
        """
        INSERT INTO nostr
            (type, last)
        VALUES (?, ?)
        """,
        (
            "dm",
            None,
        ),
    )


async def m008_keysets_add_public_keys(db: Database):
    """
    Stores public keys of mint in a new column of table keysets.
    """
    await db.execute("ALTER TABLE keysets ADD COLUMN public_keys TEXT")


async def m009_privatekey_and_determinstic_key_derivation(db: Database):
    await db.execute("ALTER TABLE keysets ADD COLUMN counter INTEGER DEFAULT 0")
    await db.execute("ALTER TABLE proofs ADD COLUMN derivation_path TEXT")
    await db.execute("ALTER TABLE proofs_used ADD COLUMN derivation_path TEXT")
    await db.execute("""
            CREATE TABLE IF NOT EXISTS seed (
            seed TEXT NOT NULL,
            mnemonic TEXT NOT NULL,

            UNIQUE (seed, mnemonic)
            );
        """)
    # await db.execute("INSERT INTO secret_derivation (counter) VALUES (0)")


<<<<<<< HEAD
async def m010_add_ids_to_proofs_and_out_to_invoices(db: Database):
    await db.execute("ALTER TABLE proofs ADD COLUMN mint_id TEXT")
    await db.execute("ALTER TABLE proofs_used ADD COLUMN mint_id TEXT")
    await db.execute("ALTER TABLE proofs ADD COLUMN melt_id TEXT")
    await db.execute("ALTER TABLE proofs_used ADD COLUMN melt_id TEXT")

    # column in invoices for marking whether the invoice is incoming (out=False) or outgoing (out=True)
    await db.execute("ALTER TABLE invoices ADD COLUMN out BOOL")
    # rename column pr to bolt11
    await db.execute("ALTER TABLE invoices RENAME COLUMN pr TO bolt11")
    # rename column hash to payment_hash
    await db.execute("ALTER TABLE invoices RENAME COLUMN hash TO id")
    # add column payment_hash
    await db.execute("ALTER TABLE invoices ADD COLUMN payment_hash TEXT")
=======
async def m010_add_proofs_dleq(db: Database):
    """
    Columns to store DLEQ proofs for proofs.
    """
    await db.execute("ALTER TABLE proofs ADD COLUMN dleq TEXT")
>>>>>>> c444a063
<|MERGE_RESOLUTION|>--- conflicted
+++ resolved
@@ -175,8 +175,17 @@
     # await db.execute("INSERT INTO secret_derivation (counter) VALUES (0)")
 
 
-<<<<<<< HEAD
+async def m010_add_proofs_dleq(db: Database):
+    """
+    Columns to store DLEQ proofs for proofs.
+    """
+    await db.execute("ALTER TABLE proofs ADD COLUMN dleq TEXT")
+
+
 async def m010_add_ids_to_proofs_and_out_to_invoices(db: Database):
+    """
+    Columns that store mint and melt id for proofs and invoices.
+    """
     await db.execute("ALTER TABLE proofs ADD COLUMN mint_id TEXT")
     await db.execute("ALTER TABLE proofs_used ADD COLUMN mint_id TEXT")
     await db.execute("ALTER TABLE proofs ADD COLUMN melt_id TEXT")
@@ -189,11 +198,4 @@
     # rename column hash to payment_hash
     await db.execute("ALTER TABLE invoices RENAME COLUMN hash TO id")
     # add column payment_hash
-    await db.execute("ALTER TABLE invoices ADD COLUMN payment_hash TEXT")
-=======
-async def m010_add_proofs_dleq(db: Database):
-    """
-    Columns to store DLEQ proofs for proofs.
-    """
-    await db.execute("ALTER TABLE proofs ADD COLUMN dleq TEXT")
->>>>>>> c444a063
+    await db.execute("ALTER TABLE invoices ADD COLUMN payment_hash TEXT")