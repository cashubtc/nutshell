--- conflicted
+++ resolved
@@ -244,19 +244,6 @@
         await conn.execute("UPDATE keysets SET input_fee_ppk = 0")
 
 
-<<<<<<< HEAD
-async def m013_add_mints_table(db: Database):
-    async with db.connect() as conn:
-        await conn.execute(
-            f"""
-                CREATE TABLE IF NOT EXISTS mints (
-                    id INTEGER PRIMARY KEY AUTOINCREMENT,
-                    url TEXT NOT NULL,
-                    info TEXT NOT NULL,
-                    updated TIMESTAMP DEFAULT {db.timestamp_now}
-                );
-            """
-=======
 async def m013_add_mint_and_melt_quote_tables(db: Database):
     async with db.connect() as conn:
         await conn.execute(
@@ -297,5 +284,18 @@
                 change TEXT
             );
         """
->>>>>>> 901b1671
+        )
+
+
+async def m014_add_mints_table(db: Database):
+    async with db.connect() as conn:
+        await conn.execute(
+            f"""
+                CREATE TABLE IF NOT EXISTS mints (
+                    id INTEGER PRIMARY KEY AUTOINCREMENT,
+                    url TEXT NOT NULL,
+                    info TEXT NOT NULL,
+                    updated TIMESTAMP DEFAULT {db.timestamp_now}
+                );
+            """
         )