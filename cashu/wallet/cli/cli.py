#!/usr/bin/env python

import asyncio
import os
import time
from datetime import datetime
from functools import wraps
from itertools import groupby, islice
from operator import itemgetter
from os import listdir
from os.path import isdir, join
from typing import Optional

import click
from click import Context
from loguru import logger

from ...core.base import TokenV3, Unit
from ...core.helpers import sum_proofs
from ...core.logging import configure_logger
from ...core.settings import settings
from ...nostr.client.client import NostrClient
from ...tor.tor import TorProxy
from ...wallet.crud import (
    get_lightning_invoices,
    get_reserved_proofs,
    get_seed_and_mnemonic,
)
from ...wallet.wallet import Wallet as Wallet
from ..api.api_server import start_api_server
from ..cli.cli_helpers import (
    get_mint_wallet,
    get_unit_wallet,
    print_balance,
    print_mint_balances,
    verify_mint,
)
from ..helpers import (
    deserialize_token_from_string,
    init_wallet,
    list_mints,
    receive,
    send,
)
from ..nostr import receive_nostr, send_nostr


class NaturalOrderGroup(click.Group):
    """For listing commands in help in order of definition"""

    def list_commands(self, ctx):
        return self.commands.keys()


def run_api_server(ctx, param, daemon):
    if not daemon:
        return
    start_api_server()
    ctx.exit()


# https://github.com/pallets/click/issues/85#issuecomment-503464628
def coro(f):
    @wraps(f)
    def wrapper(*args, **kwargs):
        return asyncio.run(f(*args, **kwargs))

    return wrapper


@click.group(cls=NaturalOrderGroup)
@click.option(
    "--host",
    "-h",
    default=None,
    help=f"Mint URL (default: {settings.mint_url}).",
)
@click.option(
    "--wallet",
    "-w",
    "walletname",
    default=settings.wallet_name,
    help=f"Wallet name (default: {settings.wallet_name}).",
)
@click.option(
    "--unit",
    "-u",
    "unit",
    default=None,
    help=f"Wallet unit (default: {settings.wallet_unit}).",
)
@click.option(
    "--daemon",
    "-d",
    is_flag=True,
    is_eager=True,
    expose_value=False,
    callback=run_api_server,
    help="Start server for wallet REST API",
)
@click.option(
    "--tests",
    "-t",
    is_flag=True,
    default=False,
    help="Run in test mode (don't ask for CLI inputs)",
)
@click.pass_context
@coro
async def cli(ctx: Context, host: str, walletname: str, unit: str, tests: bool):
    if settings.debug:
        configure_logger()
    if settings.tor and not TorProxy().check_platform():
        error_str = (
            "Your settings say TOR=true but the built-in Tor bundle is not supported on"
            " your system. You have two options: Either install Tor manually and set"
            " TOR=FALSE and SOCKS_HOST=localhost and SOCKS_PORT=9050 in your Cashu"
            " config (recommended). Or turn off Tor by setting TOR=false (not"
            " recommended). Cashu will not work until you edit your config file"
            " accordingly."
        )
        error_str += "\n\n"
        if settings.env_file:
            error_str += f"Edit your Cashu config file here: {settings.env_file}"
            env_path = settings.env_file
        else:
            error_str += (
                "Ceate a new Cashu config file here:"
                f" {os.path.join(settings.cashu_dir, '.env')}"
            )
            env_path = os.path.join(settings.cashu_dir, ".env")
        error_str += (
            '\n\nYou can turn off Tor with this command: echo "TOR=FALSE" >>'
            f" {env_path}"
        )
        raise Exception(error_str)

    ctx.ensure_object(dict)
    ctx.obj["HOST"] = host or settings.mint_url
    ctx.obj["UNIT"] = unit
    ctx.obj["WALLET_NAME"] = walletname
    settings.wallet_name = walletname

    db_path = os.path.join(settings.cashu_dir, walletname)
    # if the command is "restore" we don't want to ask the user for a mnemonic
    # otherwise it will create a mnemonic and store it in the database
    if ctx.invoked_subcommand == "restore":
        wallet = await Wallet.with_db(
            ctx.obj["HOST"], db_path, name=walletname, skip_db_read=True
        )
    else:
        # # we need to run the migrations before we load the wallet for the first time
        # # otherwise the wallet will not be able to generate a new private key and store it
        wallet = await Wallet.with_db(
            ctx.obj["HOST"], db_path, name=walletname, skip_db_read=True
        )
        # now with the migrations done, we can load the wallet and generate a new mnemonic if needed
        wallet = await Wallet.with_db(ctx.obj["HOST"], db_path, name=walletname)

    assert wallet, "Wallet not found."
    ctx.obj["WALLET"] = wallet
    # await init_wallet(ctx.obj["WALLET"], load_proofs=False)

    # only if a command is one of a subset that needs to specify a mint host
    # if a mint host is already specified as an argument `host`, use it
    if ctx.invoked_subcommand not in ["send", "invoice", "pay"] or host:
        return
    # ------ MULTIUNIT ------- : Select a unit
    ctx.obj["WALLET"] = await get_unit_wallet(ctx)
    # ------ MUTLIMINT ------- : Select a wallet
    # else: we ask the user to select one
    ctx.obj["WALLET"] = await get_mint_wallet(
        ctx
    )  # select a specific wallet by CLI input
    await init_wallet(ctx.obj["WALLET"], load_proofs=False)


@cli.command("pay", help="Pay Lightning invoice.")
@click.argument("invoice", type=str)
@click.argument("amount", type=int, required=False)
@click.option(
    "--yes", "-y", default=False, is_flag=True, help="Skip confirmation.", type=bool
)
@click.pass_context
@coro
async def pay(ctx: Context, invoice: str, amount: Optional[int], yes: bool):
    wallet: Wallet = ctx.obj["WALLET"]
    await wallet.load_mint()
<<<<<<< HEAD
    print_balance(ctx)
    quote = await wallet.get_pay_amount_with_fees(invoice, amount)
=======
    await print_balance(ctx)
    quote = await wallet.get_pay_amount_with_fees(invoice)
>>>>>>> 3feb0231
    logger.debug(f"Quote: {quote}")
    total_amount = quote.amount + quote.fee_reserve
    if not yes:
        potential = (
            f" ({wallet.unit.str(total_amount)} with potential fees)"
            if quote.fee_reserve
            else ""
        )
        message = f"Pay {wallet.unit.str(quote.amount)}{potential}?"
        click.confirm(
            message,
            abort=True,
            default=True,
        )

    print("Paying Lightning invoice ...", end="", flush=True)
    assert total_amount > 0, "amount is not positive"
    if wallet.available_balance < total_amount:
        print(" Error: Balance too low.")
        return
    _, send_proofs = await wallet.split_to_send(wallet.proofs, total_amount)
    try:
        melt_response = await wallet.pay_lightning(
            send_proofs, invoice, quote.fee_reserve, quote.quote
        )
    except Exception as e:
        print(f" Error paying invoice: {str(e)}")
        return
    print(" Invoice paid", end="", flush=True)
    if melt_response.payment_preimage and melt_response.payment_preimage != "0" * 64:
        print(f" (Preimage: {melt_response.payment_preimage}).")
    else:
        print(".")
    await print_balance(ctx)


@cli.command("invoice", help="Create Lighting invoice.")
@click.argument("amount", type=float)
@click.option("--id", default="", help="Id of the paid invoice.", type=str)
@click.option(
    "--split",
    "-s",
    default=None,
    help="Split minted tokens with a specific amount.",
    type=int,
)
@click.option(
    "--no-check",
    "-n",
    default=False,
    is_flag=True,
    help="Do not check if invoice is paid.",
    type=bool,
)
@click.pass_context
@coro
async def invoice(ctx: Context, amount: float, id: str, split: int, no_check: bool):
    wallet: Wallet = ctx.obj["WALLET"]
    await wallet.load_mint()
    await print_balance(ctx)
    amount = int(amount * 100) if wallet.unit == Unit.usd else int(amount)
    print(f"Requesting invoice for {wallet.unit.str(amount)} {wallet.unit}.")
    # in case the user wants a specific split, we create a list of amounts
    optional_split = None
    if split:
        assert amount % split == 0, "split must be divisor or amount"
        assert amount >= split, "split must smaller or equal amount"
        n_splits = amount // split
        optional_split = [split] * n_splits
        logger.debug(
            f"Requesting split with {n_splits} * {wallet.unit.str(split)} tokens."
        )

    # user requests an invoice
    if amount and not id:
        invoice = await wallet.request_mint(amount)
        if invoice.bolt11:
            print("")
            print(f"Pay invoice to mint {wallet.unit.str(amount)}:")
            print("")
            print(f"Invoice: {invoice.bolt11}")
            print("")
            print(
                "You can use this command to check the invoice: cashu invoice"
                f" {amount} --id {invoice.id}"
            )
            if no_check:
                return
            check_until = time.time() + 5 * 60  # check for five minutes
            print("")
            print(
                "Checking invoice ...",
                end="",
                flush=True,
            )
            paid = False
            while time.time() < check_until and not paid:
                time.sleep(3)
                try:
                    await wallet.mint(amount, split=optional_split, id=invoice.id)
                    paid = True
                    print(" Invoice paid.")
                except Exception as e:
                    # TODO: user error codes!
                    if "not paid" in str(e):
                        print(".", end="", flush=True)
                        continue
                    else:
                        print(f"Error: {str(e)}")
            if not paid:
                print("\n")
                print(
                    "Invoice is not paid yet, stopping check. Use the command above to"
                    " recheck after the invoice has been paid."
                )

    # user paid invoice and want to check it
    elif amount and id:
        await wallet.mint(amount, split=optional_split, id=id)
    print("")
    await print_balance(ctx)
    return


@cli.command("swap", help="Swap funds between mints.")
@click.pass_context
@coro
async def swap(ctx: Context):
    print("Select the mint to swap from:")
    outgoing_wallet = await get_mint_wallet(ctx, force_select=True)

    print("Select the mint to swap to:")
    incoming_wallet = await get_mint_wallet(ctx, force_select=True)

    await incoming_wallet.load_mint()
    await outgoing_wallet.load_mint()

    if incoming_wallet.url == outgoing_wallet.url:
        raise Exception("mints for swap have to be different")

    amount = int(input(f"Enter amount to swap in {incoming_wallet.unit.name}: "))
    assert amount > 0, "amount is not positive"

    # request invoice from incoming mint
    invoice = await incoming_wallet.request_mint(amount)

    # pay invoice from outgoing mint
    quote = await outgoing_wallet.get_pay_amount_with_fees(invoice.bolt11)
    total_amount = quote.amount + quote.fee_reserve
    if outgoing_wallet.available_balance < total_amount:
        raise Exception("balance too low")
    _, send_proofs = await outgoing_wallet.split_to_send(
        outgoing_wallet.proofs, total_amount, set_reserved=True
    )
    await outgoing_wallet.pay_lightning(
        send_proofs, invoice.bolt11, quote.fee_reserve, quote.quote
    )

    # mint token in incoming mint
    await incoming_wallet.mint(amount, id=invoice.id)

    await incoming_wallet.load_proofs(reload=True)
    await print_mint_balances(incoming_wallet, show_mints=True)


@cli.command("balance", help="Balance.")
@click.option(
    "--verbose",
    "-v",
    default=False,
    is_flag=True,
    help="Show pending tokens as well.",
    type=bool,
)
@click.pass_context
@coro
async def balance(ctx: Context, verbose):
    wallet: Wallet = ctx.obj["WALLET"]
    await wallet.load_proofs(unit=False)
    unit_balances = wallet.balance_per_unit()
    if len(unit_balances) > 1 and not ctx.obj["UNIT"]:
        print(f"You have balances in {len(unit_balances)} units:")
        print("")
        for i, (k, v) in enumerate(unit_balances.items()):
            unit = k
            print(f"Unit {i+1} ({unit}) – Balance: {unit.str(int(v['available']))}")
        print("")
    if verbose:
        # show balances per keyset
        keyset_balances = wallet.balance_per_keyset()
        if len(keyset_balances):
            print(f"You have balances in {len(keyset_balances)} keysets:")
            print("")
            for k, v in keyset_balances.items():  # type: ignore
                unit = Unit[str(v["unit"])]
                print(
                    f"Keyset: {k} - Balance: {unit.str(int(v['available']))} (pending:"
                    f" {unit.str(int(v['balance'])-int(v['available']))})"
                )
            print("")

    await print_mint_balances(wallet)

    await wallet.load_proofs(reload=True)
    if verbose:
        print(
            f"Balance: {wallet.unit.str(wallet.available_balance)} (pending:"
            f" {wallet.unit.str(wallet.balance-wallet.available_balance)}) in"
            f" {len([p for p in wallet.proofs if not p.reserved])} tokens"
        )
    else:
        print(f"Balance: {wallet.unit.str(wallet.available_balance)}")


@cli.command("send", help="Send tokens.")
@click.argument("amount", type=float)
@click.argument("nostr", type=str, required=False)
@click.option(
    "--nostr",
    "-n",
    "nopt",
    help="Send to nostr pubkey.",
    type=str,
)
@click.option("--lock", "-l", default=None, help="Lock tokens (P2PK).", type=str)
@click.option(
    "--dleq",
    "-d",
    default=False,
    is_flag=True,
    help="Send with DLEQ proof.",
    type=bool,
)
@click.option(
    "--legacy",
    "-l",
    default=False,
    is_flag=True,
    help="Print legacy token without mint information.",
    type=bool,
)
@click.option(
    "--verbose",
    "-v",
    default=False,
    is_flag=True,
    help="Show more information.",
    type=bool,
)
@click.option(
    "--yes", "-y", default=False, is_flag=True, help="Skip confirmation.", type=bool
)
@click.option(
    "--nosplit",
    "-s",
    default=False,
    is_flag=True,
    help="Do not split tokens before sending.",
    type=bool,
)
@click.pass_context
@coro
async def send_command(
    ctx,
    amount: int,
    nostr: str,
    nopt: str,
    lock: str,
    dleq: bool,
    legacy: bool,
    verbose: bool,
    yes: bool,
    nosplit: bool,
):
    wallet: Wallet = ctx.obj["WALLET"]
    amount = int(amount * 100) if wallet.unit == Unit.usd else int(amount)
    if not nostr and not nopt:
        await send(
            wallet,
            amount=amount,
            lock=lock,
            legacy=legacy,
            split=not nosplit,
            include_dleq=dleq,
        )
    else:
        await send_nostr(
            wallet, amount=amount, pubkey=nostr or nopt, verbose=verbose, yes=yes
        )
    await print_balance(ctx)


@cli.command("receive", help="Receive tokens.")
@click.argument("token", type=str, default="")
@click.option(
    "--nostr",
    "-n",
    default=False,
    is_flag=True,
    help="Receive tokens via nostr.receive",
)
@click.option(
    "--all", "-a", default=False, is_flag=True, help="Receive all pending tokens."
)
@click.pass_context
@coro
async def receive_cli(
    ctx: Context,
    token: str,
    nostr: bool,
    all: bool,
):
    wallet: Wallet = ctx.obj["WALLET"]

    if token:
        tokenObj = deserialize_token_from_string(token)
        # verify that we trust all mints in these tokens
        # ask the user if they want to trust the new mints
        for mint_url in set([t.mint for t in tokenObj.token if t.mint]):
            mint_wallet = Wallet(
                mint_url, os.path.join(settings.cashu_dir, wallet.name)
            )
            await verify_mint(mint_wallet, mint_url)
        receive_wallet = await receive(wallet, tokenObj)
        ctx.obj["WALLET"] = receive_wallet

    elif nostr:
        await receive_nostr(wallet)
        # exit on keypress
        input("Enter any text to exit.")
        print("Exiting.")
        os._exit(0)
    elif all:
        reserved_proofs = await get_reserved_proofs(wallet.db)
        if len(reserved_proofs):
            for key, value in groupby(reserved_proofs, key=itemgetter("send_id")):  # type: ignore
                proofs = list(value)
                token = await wallet.serialize_proofs(proofs)
                tokenObj = TokenV3.deserialize(token)
                # verify that we trust all mints in these tokens
                # ask the user if they want to trust the new mints
                for mint_url in set([t.mint for t in tokenObj.token if t.mint]):
                    mint_wallet = Wallet(
                        mint_url, os.path.join(settings.cashu_dir, wallet.name)
                    )
                    await verify_mint(mint_wallet, mint_url)
                receive_wallet = await receive(wallet, tokenObj)
                ctx.obj["WALLET"] = receive_wallet
    else:
        print("Error: enter token or use either flag --nostr or --all.")
        return
    await print_balance(ctx)


@cli.command("burn", help="Burn spent tokens.")
@click.argument("token", required=False, type=str)
@click.option("--all", "-a", default=False, is_flag=True, help="Burn all spent tokens.")
@click.option(
    "--delete",
    "-d",
    default=None,
    help="Forcefully delete pending token by send ID if mint is unavailable.",
)
@click.option(
    "--force", "-f", default=False, is_flag=True, help="Force check on all tokens."
)
@click.pass_context
@coro
async def burn(ctx: Context, token: str, all: bool, force: bool, delete: str):
    wallet: Wallet = ctx.obj["WALLET"]
    await wallet.load_proofs()
    if not delete:
        await wallet.load_mint()
    if not (all or token or force or delete) or (token and all):
        print(
            "Error: enter a token or use --all to burn all pending tokens, --force to"
            " check all tokens or --delete with send ID to force-delete pending token"
            " from list if mint is unavailable."
        )
        return
    if all:
        # check only those who are flagged as reserved
        proofs = await get_reserved_proofs(wallet.db)
    elif force:
        # check all proofs in db
        proofs = wallet.proofs
    elif delete:
        reserved_proofs = await get_reserved_proofs(wallet.db)
        proofs = [proof for proof in reserved_proofs if proof["send_id"] == delete]
    else:
        # check only the specified ones
        tokenObj = TokenV3.deserialize(token)
        proofs = tokenObj.get_proofs()

    if delete:
        await wallet.invalidate(proofs)
    else:
        # invalidate proofs in batches
        for _proofs in [
            proofs[i : i + settings.proofs_batch_size]
            for i in range(0, len(proofs), settings.proofs_batch_size)
        ]:
            await wallet.invalidate(_proofs, check_spendable=True)
    await print_balance(ctx)


@cli.command("pending", help="Show pending tokens.")
@click.option(
    "--legacy",
    "-l",
    default=False,
    is_flag=True,
    help="Print legacy token without mint information.",
    type=bool,
)
@click.option(
    "--number", "-n", default=None, help="Show only n pending tokens.", type=int
)
@click.option(
    "--offset",
    default=0,
    help="Show pending tokens only starting from offset.",
    type=int,
)
@click.pass_context
@coro
async def pending(ctx: Context, legacy, number: int, offset: int):
    wallet: Wallet = ctx.obj["WALLET"]
    reserved_proofs = await get_reserved_proofs(wallet.db)
    if len(reserved_proofs):
        print("--------------------------\n")
        sorted_proofs = sorted(reserved_proofs, key=itemgetter("send_id"))  # type: ignore
        if number:
            number += offset
        for i, (key, value) in islice(
            enumerate(
                groupby(
                    sorted_proofs,
                    key=itemgetter("send_id"),  # type: ignore
                )
            ),
            offset,
            number,
        ):
            grouped_proofs = list(value)
            # TODO: we can't return DLEQ because we don't store it
            token = await wallet.serialize_proofs(grouped_proofs, include_dleq=False)
            tokenObj = deserialize_token_from_string(token)
            mint = [t.mint for t in tokenObj.token][0]
            # token_hidden_secret = await wallet.serialize_proofs(grouped_proofs)
            assert grouped_proofs[0].time_reserved
            reserved_date = datetime.utcfromtimestamp(
                int(grouped_proofs[0].time_reserved)
            ).strftime("%Y-%m-%d %H:%M:%S")
            print(
                f"#{i} Amount:"
                f" {wallet.unit.str(sum_proofs(grouped_proofs))} Time:"
                f" {reserved_date} ID: {key}  Mint: {mint}\n"
            )
            print(f"{token}\n")

            if legacy:
                token_legacy = await wallet.serialize_proofs(
                    grouped_proofs,
                    legacy=True,
                )
                print(f"{token_legacy}\n")
            print("--------------------------\n")
        print("To remove all spent tokens use: cashu burn -a")


@cli.command("lock", help="Generate receiving lock.")
@click.pass_context
@coro
async def lock(ctx):
    wallet: Wallet = ctx.obj["WALLET"]

    pubkey = await wallet.create_p2pk_pubkey()
    lock_str = f"P2PK:{pubkey}"
    print("---- Pay to public key (P2PK) ----\n")

    print("Use a lock to receive tokens that only you can unlock.")
    print("")
    print(f"Public receiving lock: {lock_str}")
    print("")
    print(
        f"Anyone can send tokens to this lock:\n\ncashu send <amount> --lock {lock_str}"
    )
    print("")
    print("Only you can receive tokens from this lock: cashu receive <token>")


@cli.command("locks", help="Show unused receiving locks.")
@click.pass_context
@coro
async def locks(ctx):
    wallet: Wallet = ctx.obj["WALLET"]
    # P2PK lock
    pubkey = await wallet.create_p2pk_pubkey()
    lock_str = f"P2PK:{pubkey}"
    print("---- Pay to public key (P2PK) lock ----\n")
    print(f"Lock: {lock_str}")
    print("")
    return True


@cli.command("invoices", help="List of all pending invoices.")
@click.pass_context
@coro
async def invoices(ctx):
    wallet: Wallet = ctx.obj["WALLET"]
    invoices = await get_lightning_invoices(db=wallet.db)
    if len(invoices):
        print("")
        print("--------------------------\n")
        for invoice in invoices:
            print(f"Paid: {invoice.paid}")
            print(f"Incoming: {invoice.amount > 0}")
            print(f"Amount: {abs(invoice.amount)}")
            if invoice.id:
                print(f"ID: {invoice.id}")
            if invoice.preimage:
                print(f"Preimage: {invoice.preimage}")
            if invoice.time_created:
                d = datetime.utcfromtimestamp(
                    int(float(invoice.time_created))
                ).strftime("%Y-%m-%d %H:%M:%S")
                print(f"Created: {d}")
            if invoice.time_paid:
                d = datetime.utcfromtimestamp(int(float(invoice.time_paid))).strftime(
                    "%Y-%m-%d %H:%M:%S"
                )
                print(f"Paid: {d}")
            print("")
            print(f"Payment request: {invoice.bolt11}")
            print("")
            print("--------------------------\n")
    else:
        print("No invoices found.")


@cli.command("wallets", help="List of all available wallets.")
@click.pass_context
@coro
async def wallets(ctx):
    # list all directories
    wallets = [
        d for d in listdir(settings.cashu_dir) if isdir(join(settings.cashu_dir, d))
    ]
    try:
        wallets.remove("mint")
    except ValueError:
        pass
    for w in wallets:
        wallet = Wallet(ctx.obj["HOST"], os.path.join(settings.cashu_dir, w))
        try:
            await wallet.load_proofs()
            if wallet.proofs and len(wallet.proofs):
                active_wallet = False
                if w == ctx.obj["WALLET_NAME"]:
                    active_wallet = True
                print(
                    f"Wallet: {w}\tBalance:"
                    f" {wallet.unit.str(sum_proofs(wallet.proofs))}"
                    " (available: "
                    f"{wallet.unit.str(sum_proofs([p for p in wallet.proofs if not p.reserved]))}){' *' if active_wallet else ''}"
                )
        except Exception:
            pass


@cli.command("info", help="Information about Cashu wallet.")
@click.option("--mint", default=False, is_flag=True, help="Fetch mint information.")
@click.option("--mnemonic", default=False, is_flag=True, help="Show your mnemonic.")
@click.pass_context
@coro
async def info(ctx: Context, mint: bool, mnemonic: bool):
    wallet: Wallet = ctx.obj["WALLET"]
    print(f"Version: {settings.version}")
    print(f"Wallet: {ctx.obj['WALLET_NAME']}")
    if settings.debug:
        print(f"Debug: {settings.debug}")
    print(f"Cashu dir: {settings.cashu_dir}")
    mint_list = await list_mints(wallet)
    print("Mints:")
    for mint_url in mint_list:
        print(f"  - {mint_url}")
        if mint:
            wallet.url = mint_url
            try:
                mint_info: dict = (await wallet._load_mint_info()).dict()
                print("")
                print("---- Mint information ----")
                print("")
                print(f"Mint URL: {mint_url}")
                if mint_info:
                    print(f"Mint name: {mint_info['name']}")
                    if mint_info.get("description"):
                        print(f"Description: {mint_info['description']}")
                    if mint_info.get("description_long"):
                        print(f"Long description: {mint_info['description_long']}")
                    if mint_info.get("contact"):
                        print(f"Contact: {mint_info['contact']}")
                    if mint_info.get("version"):
                        print(f"Version: {mint_info['version']}")
                    if mint_info.get("motd"):
                        print(f"Message of the day: {mint_info['motd']}")
                    if mint_info.get("nuts"):
                        print(
                            "Supported NUTS:"
                            f" {', '.join(['NUT-'+str(k) for k in mint_info['nuts'].keys()])}"
                        )
                        print("")
            except Exception as e:
                print("")
                print(f"Error fetching mint information for {mint_url}: {e}")

    if mnemonic:
        assert wallet.mnemonic
        print(f"Mnemonic:\n - {wallet.mnemonic}")
    if settings.env_file:
        print(f"Settings: {settings.env_file}")
    if settings.tor:
        print(f"Tor enabled: {settings.tor}")
    if settings.nostr_private_key:
        try:
            client = NostrClient(private_key=settings.nostr_private_key, connect=False)
            print(f"Nostr public key: {client.public_key.bech32()}")
            print(f"Nostr relays: {', '.join(settings.nostr_relays)}")
        except Exception:
            print("Nostr: Error. Invalid key.")
    if settings.socks_proxy:
        print(f"Socks proxy: {settings.socks_proxy}")
    if settings.http_proxy:
        print(f"HTTP proxy: {settings.http_proxy}")
    return


@cli.command("restore", help="Restore backups.")
@click.option(
    "--batch",
    "-b",
    default=25,
    help="Batch size. Specifies how many proofs are restored in one batch.",
    type=int,
)
@click.option(
    "--to",
    "-t",
    default=2,
    help="Number of empty batches to complete the restore process.",
    type=int,
)
@click.pass_context
@coro
async def restore(ctx: Context, to: int, batch: int):
    wallet: Wallet = ctx.obj["WALLET"]
    # check if there is already a mnemonic in the database
    ret = await get_seed_and_mnemonic(wallet.db)
    if ret:
        print(
            "Wallet already has a mnemonic. You can't restore an already initialized"
            " wallet."
        )
        print("To restore a wallet, please delete the wallet directory and try again.")
        print("")
        print(
            "The wallet directory is:"
            f" {os.path.join(settings.cashu_dir, ctx.obj['WALLET_NAME'])}"
        )
        return
    # ask the user for a mnemonic but allow also no input
    print("Please enter your mnemonic to restore your balance.")
    mnemonic = input(
        "Enter mnemonic: ",
    )
    if not mnemonic:
        print("No mnemonic entered. Exiting.")
        return

    await wallet.restore_wallet_from_mnemonic(mnemonic, to=to, batch=batch)
    await wallet.load_proofs()
    await print_balance(ctx)


@cli.command("selfpay", help="Refresh tokens.")
# @click.option("--all", default=False, is_flag=True, help="Execute on all available mints.")
@click.pass_context
@coro
async def selfpay(ctx: Context, all: bool = False):
    wallet = await get_mint_wallet(ctx, force_select=True)
    await wallet.load_mint()

    # get balance on this mint
    mint_balance_dict = await wallet.balance_per_minturl()
    mint_balance = int(mint_balance_dict[wallet.url]["available"])
    # send balance once to mark as reserved
    await wallet.split_to_send(wallet.proofs, mint_balance, None, set_reserved=True)
    # load all reserved proofs (including the one we just sent)
    reserved_proofs = await get_reserved_proofs(wallet.db)
    if not len(reserved_proofs):
        print("No balance on this mint.")
        return

    token = await wallet.serialize_proofs(reserved_proofs)
    print(f"Selfpay token for mint {wallet.url}:")
    print("")
    print(token)
    tokenObj = TokenV3.deserialize(token)
    await receive(wallet, tokenObj)<|MERGE_RESOLUTION|>--- conflicted
+++ resolved
@@ -186,13 +186,8 @@
 async def pay(ctx: Context, invoice: str, amount: Optional[int], yes: bool):
     wallet: Wallet = ctx.obj["WALLET"]
     await wallet.load_mint()
-<<<<<<< HEAD
-    print_balance(ctx)
+    await print_balance(ctx)
     quote = await wallet.get_pay_amount_with_fees(invoice, amount)
-=======
-    await print_balance(ctx)
-    quote = await wallet.get_pay_amount_with_fees(invoice)
->>>>>>> 3feb0231
     logger.debug(f"Quote: {quote}")
     total_amount = quote.amount + quote.fee_reserve
     if not yes:
