--- conflicted
+++ resolved
@@ -16,49 +16,15 @@
 from click import Context
 from loguru import logger
 
-<<<<<<< HEAD
-from cashu.core.base import TokenV3
-from cashu.core.helpers import sum_proofs
-from cashu.core.settings import settings
-from cashu.nostr.nostr.client.client import NostrClient
-from cashu.tor.tor import TorProxy
-from cashu.wallet.crud import (
-=======
-from ...core.base import Proof, TokenV1, TokenV2, TokenV3
+from ...core.base import TokenV3
 from ...core.helpers import sum_proofs
-from ...core.migrations import migrate_databases
 from ...core.settings import settings
 from ...nostr.nostr.client.client import NostrClient
 from ...tor.tor import TorProxy
-from ...wallet import migrations
-from ...wallet.crud import (
-    get_keyset,
->>>>>>> c31f008f
-    get_lightning_invoices,
-    get_reserved_proofs,
-    get_unused_locks,
-)
-<<<<<<< HEAD
-from cashu.wallet.helpers import init_wallet, print_mint_balances, receive, send
-from cashu.wallet.nostr import receive_nostr, send_nostr
-from cashu.wallet.wallet import Wallet as Wallet
-=======
+from ...wallet.crud import get_lightning_invoices, get_reserved_proofs, get_unused_locks
 from ...wallet.wallet import Wallet as Wallet
-from .cli_helpers import (
-    get_mint_wallet,
-    print_mint_balances,
-    redeem_TokenV3_multimint,
-    serialize_TokenV1_to_TokenV3,
-    serialize_TokenV2_to_TokenV3,
-)
-from .nostr import receive_nostr, send_nostr
-
-
-async def init_wallet(wallet: Wallet):
-    """Performs migrations and loads proofs from db."""
-    await migrate_databases(wallet.db, migrations)
-    await wallet.load_proofs()
->>>>>>> c31f008f
+from ..helpers import init_wallet, print_mint_balances, receive, send
+from ..nostr import receive_nostr, send_nostr
 
 
 class NaturalOrderGroup(click.Group):
