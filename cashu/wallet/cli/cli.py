--- conflicted
+++ resolved
@@ -185,12 +185,10 @@
         print("Error: Balance too low.")
         return
     _, send_proofs = await wallet.split_to_send(wallet.proofs, total_amount)
-<<<<<<< HEAD
     try:
         melt_response = await wallet.pay_lightning(
-            send_proofs, invoice, fee_reserve_sat
-        )
-
+            send_proofs, invoice, quote.fee_reserve, quote.quote
+        )
     except Exception as e:
         print(f"\nError paying invoice: {str(e)}")
         return
@@ -199,9 +197,6 @@
         print(f" (Proof: {melt_response.preimage}).")
     else:
         print(".")
-=======
-    await wallet.pay_lightning(send_proofs, invoice, quote.fee_reserve, quote.quote)
->>>>>>> 4566c10c
     wallet.status()
 
 
@@ -317,7 +312,9 @@
     _, send_proofs = await outgoing_wallet.split_to_send(
         outgoing_wallet.proofs, total_amount, set_reserved=True
     )
-    await outgoing_wallet.pay_lightning(send_proofs, invoice.bolt11, quote.fee_reserve, quote.quote)
+    await outgoing_wallet.pay_lightning(
+        send_proofs, invoice.bolt11, quote.fee_reserve, quote.quote
+    )
 
     # mint token in incoming mint
     await incoming_wallet.mint(amount, id=invoice.id)
