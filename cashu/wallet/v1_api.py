import json
import uuid
from posixpath import join
from typing import List, Optional, Tuple, Union

import bolt11
import httpx
from httpx import Response
from loguru import logger
from pydantic import ValidationError

from cashu.wallet.crud import get_bolt11_melt_quote

from ..core.base import (
    AuthProof,
    BlindedMessage,
    BlindedSignature,
    MeltQuoteState,
    Proof,
    ProofSpentState,
    ProofState,
    Unit,
    WalletKeyset,
)
from ..core.crypto.secp import PublicKey
from ..core.db import Database
from ..core.models import (
    CheckFeesResponse_deprecated,
    GetInfoResponse,
    KeysetsResponse,
    KeysetsResponseKeyset,
    KeysResponse,
    PostAuthBlindMintRequest,
    PostAuthBlindMintResponse,
    PostCheckStateRequest,
    PostCheckStateResponse,
    PostMeltQuoteRequest,
    PostMeltQuoteResponse,
    PostMeltRequest,
    PostMeltRequestOptionMpp,
    PostMeltRequestOptions,
    PostMeltResponse_deprecated,
    PostMintQuoteRequest,
    PostMintQuoteResponse,
    PostMintRequest,
    PostMintResponse,
    PostRestoreResponse,
    PostSwapRequest,
    PostSwapResponse,
)
from ..core.settings import settings
from ..tor.tor import TorProxy
from .crud import (
    get_proofs,
    invalidate_proof,
)
from .protocols import SupportsAuth
from .wallet_deprecated import LedgerAPIDeprecated

GET = "GET"
POST = "POST"


def async_set_httpx_client(func):
    """
    Decorator that wraps around any async class method of LedgerAPI that makes
    API calls. Sets some HTTP headers and starts a Tor instance if none is
    already running and and sets local proxy to use it.
    """

    async def wrapper(self, *args, **kwargs):
        # set proxy
        proxies_dict = {}
        proxy_url: Union[str, None] = None
        if settings.tor and TorProxy().check_platform():
            self.tor = TorProxy(timeout=True)
            self.tor.run_daemon(verbose=True)
            proxy_url = "socks5://localhost:9050"
        elif settings.socks_proxy:
            proxy_url = f"socks5://{settings.socks_proxy}"
        elif settings.http_proxy:
            proxy_url = settings.http_proxy
        if proxy_url:
            proxies_dict.update({"all://": proxy_url})

        headers_dict = {"Client-version": settings.version}

        self.httpx = httpx.AsyncClient(
            verify=not settings.debug,
            proxies=proxies_dict,  # type: ignore
            headers=headers_dict,
            base_url=self.url.rstrip("/"),
            timeout=None if settings.debug else 60,
        )
        return await func(self, *args, **kwargs)

    return wrapper


def async_ensure_mint_loaded(func):
    """Decorator that ensures that the mint is loaded before calling the wrapped
    function. If the mint is not loaded, it will be loaded first.
    """

    async def wrapper(self, *args, **kwargs):
        if not self.keysets:
            await self.load_mint()
        return await func(self, *args, **kwargs)

    return wrapper


class LedgerAPI(LedgerAPIDeprecated, SupportsAuth):
    tor: TorProxy
    httpx: httpx.AsyncClient
    api_prefix = "v1"

    def __init__(self, url: str, db: Database):
        self.url = url
        self.db = db

    @async_set_httpx_client
    async def _init_s(self):
        """Dummy function that can be called from outside to use LedgerAPI.s"""
        return

    @staticmethod
    def raise_on_error_request(
        resp: Response,
    ) -> None:
        """Raises an exception if the response from the mint contains an error.

        Args:
            resp_dict (Response): Response dict (previously JSON) from mint

        Raises:
            Exception: if the response contains an error
        """
        try:
            resp_dict = resp.json()
        except json.JSONDecodeError:
            resp.raise_for_status()
            return
        if "detail" in resp_dict:
            logger.trace(f"Error from mint: {resp_dict}")
            error_message = f"Mint Error: {resp_dict['detail']}"
            if "code" in resp_dict:
                error_message += f" (Code: {resp_dict['code']})"
            raise Exception(error_message)
        resp.raise_for_status()

    async def _request(self, method: str, path: str, noprefix=False, **kwargs):
        if not noprefix:
            path = join(self.api_prefix, path)
        if self.mint_info and self.mint_info.requires_blind_auth_path(method, path):
            if not self.auth_db or not self.auth_keyset_id:
                raise Exception(
                    "Mint requires blind auth, but no auth database is set."
                )
            proof = (await get_proofs(db=self.auth_db, id=self.auth_keyset_id))[0]
            auth_token = AuthProof.from_proof(proof).to_base64()
            kwargs.setdefault("headers", {}).update(
                {
                    "Blind-auth": f"{auth_token}",
                }
            )
            await invalidate_proof(proof=proof, db=self.auth_db)
        if self.mint_info and self.mint_info.requires_clear_auth_path(method, path):
            logger.debug(f"Using clear auth token for {path}")
            clear_auth_token = kwargs.pop("clear_auth_token")
            if not clear_auth_token:
                raise Exception(
                    "Mint requires clear auth, but no clear auth token is set."
                )
            kwargs.setdefault("headers", {}).update(
                {
                    "Clear-auth": f"{clear_auth_token}",
                }
            )

        return await self.httpx.request(method, path, **kwargs)

    """
    ENDPOINTS
    """

    @async_set_httpx_client
    async def _get_keys(self) -> List[WalletKeyset]:
        """API that gets the current keys of the mint

        Args:
            url (str): Mint URL

        Returns:
            WalletKeyset: Current mint keyset

        Raises:
            Exception: If no keys are received from the mint
        """
        resp = await self._request(GET, "keys")
        # BEGIN backwards compatibility < 0.15.0
        # assume the mint has not upgraded yet if we get a 404
        if resp.status_code == 404:
            ret = await self._get_keys_deprecated(self.url)
            return [ret]
        # END backwards compatibility < 0.15.0
        self.raise_on_error_request(resp)
        keys_dict: dict = resp.json()
        assert len(keys_dict), Exception("did not receive any keys")
        keys = KeysResponse.parse_obj(keys_dict)
        keysets_str = " ".join([f"{k.id} ({k.unit})" for k in keys.keysets])
        logger.debug(f"Received {len(keys.keysets)} keysets from mint: {keysets_str}.")
        ret = [
            WalletKeyset(
                id=keyset.id,
                unit=keyset.unit,
                public_keys={
                    int(amt): PublicKey(bytes.fromhex(val), raw=True)
                    for amt, val in keyset.keys.items()
                },
                mint_url=self.url,
            )
            for keyset in keys.keysets
        ]
        return ret

    @async_set_httpx_client
    async def _get_keyset(self, keyset_id: str) -> WalletKeyset:
        """API that gets the keys of a specific keyset from the mint.


        Args:
            keyset_id (str): base64 keyset ID, needs to be urlsafe-encoded before sending to mint (done in this method)

        Returns:
            WalletKeyset: Keyset with ID keyset_id

        Raises:
            Exception: If no keys are received from the mint
        """
        keyset_id_urlsafe = keyset_id.replace("+", "-").replace("/", "_")
        resp = await self._request(GET, f"keys/{keyset_id_urlsafe}")
        # BEGIN backwards compatibility < 0.15.0
        # assume the mint has not upgraded yet if we get a 404
        if resp.status_code == 404:
            ret = await self._get_keyset_deprecated(self.url, keyset_id)
            return ret
        # END backwards compatibility < 0.15.0
        self.raise_on_error_request(resp)

        keys_dict = resp.json()
        assert len(keys_dict), Exception("did not receive any keys")
        keys = KeysResponse.parse_obj(keys_dict)
        this_keyset = keys.keysets[0]
        keyset_keys = {
            int(amt): PublicKey(bytes.fromhex(val), raw=True)
            for amt, val in this_keyset.keys.items()
        }
        keyset = WalletKeyset(
            id=keyset_id,
            unit=this_keyset.unit,
            public_keys=keyset_keys,
            mint_url=self.url,
        )
        return keyset

    @async_set_httpx_client
    async def _get_keysets(self) -> List[KeysetsResponseKeyset]:
        """API that gets a list of all active keysets of the mint.

        Returns:
            KeysetsResponse (List[str]): List of all active keyset IDs of the mint

        Raises:
            Exception: If no keysets are received from the mint
        """
        resp = await self._request(GET, "keysets")
        # BEGIN backwards compatibility < 0.15.0
        # assume the mint has not upgraded yet if we get a 404
        if resp.status_code == 404:
            ret = await self._get_keysets_deprecated(self.url)
            return ret
        # END backwards compatibility < 0.15.0
        self.raise_on_error_request(resp)

        keysets_dict = resp.json()
        keysets = KeysetsResponse.parse_obj(keysets_dict).keysets
        if not keysets:
            raise Exception("did not receive any keysets")
        return keysets

    @async_set_httpx_client
    async def _get_info(self) -> GetInfoResponse:
        """API that gets the mint info.

        Returns:
            GetInfoResponse: Current mint info

        Raises:
            Exception: If the mint info request fails
        """
        resp = await self._request(GET, "/v1/info", noprefix=True)
        # BEGIN backwards compatibility < 0.15.0
        # assume the mint has not upgraded yet if we get a 404
        if resp.status_code == 404:
            ret = await self._get_info_deprecated()
            return ret
        # END backwards compatibility < 0.15.0
        self.raise_on_error_request(resp)
        data: dict = resp.json()
        mint_info: GetInfoResponse = GetInfoResponse.parse_obj(data)
        return mint_info

    @async_set_httpx_client
    @async_ensure_mint_loaded
    async def mint_quote(
        self,
        amount: int,
        unit: Unit,
        memo: Optional[str] = None,
        pubkey: Optional[str] = None,
    ) -> PostMintQuoteResponse:
        """Requests a mint quote from the server and returns a payment request.

        Args:
            amount (int): Amount of tokens to mint
            unit (Unit): Unit of the amount
            memo (Optional[str], optional): Memo to attach to Lightning invoice. Defaults to None.
            pubkey (Optional[str], optional): Public key from which to expect a signature in a subsequent mint request.
        Returns:
            PostMintQuoteResponse: Mint Quote Response

        Raises:
            Exception: If the mint request fails
        """
        logger.trace("Requesting mint: POST /v1/mint/bolt11")
<<<<<<< HEAD
        payload = PostMintQuoteRequest(unit=unit.name, amount=amount, description=memo)
        resp = await self._request(POST, "mint/quote/bolt11", json=payload.dict())
=======
        payload = PostMintQuoteRequest(
            unit=unit.name, amount=amount, description=memo, pubkey=pubkey
        )
        resp = await self.httpx.post(
            join(self.url, "/v1/mint/quote/bolt11"), json=payload.dict()
        )
>>>>>>> 2f19485a
        # BEGIN backwards compatibility < 0.15.0
        # assume the mint has not upgraded yet if we get a 404
        if resp.status_code == 404:
            ret = await self.request_mint_deprecated(amount)
            return ret
        # END backwards compatibility < 0.15.0
        self.raise_on_error_request(resp)
        return_dict = resp.json()
        return PostMintQuoteResponse.parse_obj(return_dict)

    @async_set_httpx_client
    @async_ensure_mint_loaded
    async def get_mint_quote(self, quote: str) -> PostMintQuoteResponse:
        """Returns an existing mint quote from the server.

        Args:
            quote (str): Quote ID

        Returns:
            PostMintQuoteResponse: Mint Quote Response
        """
        resp = await self._request(GET, f"mint/quote/bolt11/{quote}")
        self.raise_on_error_request(resp)
        return_dict = resp.json()
        return PostMintQuoteResponse.parse_obj(return_dict)

    @async_set_httpx_client
    @async_ensure_mint_loaded
    async def mint(
        self, outputs: List[BlindedMessage], quote: str, signature: Optional[str] = None
    ) -> List[BlindedSignature]:
        """Mints new coins and returns a proof of promise.

        Args:
            outputs (List[BlindedMessage]): Outputs to mint new tokens with
            quote (str): Quote ID.
            signature (Optional[str], optional): NUT-19 signature of the request.

        Returns:
            list[Proof]: List of proofs.

        Raises:
            Exception: If the minting fails
        """
        outputs_payload = PostMintRequest(
            outputs=outputs, quote=quote, signature=signature
        )
        logger.trace("Checking Lightning invoice. POST /v1/mint/bolt11")

        def _mintrequest_include_fields(outputs: List[BlindedMessage]):
            """strips away fields from the model that aren't necessary for the /mint"""
            outputs_include = {"id", "amount", "B_"}
            res = {
                "quote": ...,
                "outputs": {i: outputs_include for i in range(len(outputs))},
            }
            if signature:
                res["signature"] = ...
            return res

        payload = outputs_payload.dict(include=_mintrequest_include_fields(outputs))  # type: ignore
        resp = await self._request(
            POST,
            "mint/bolt11",
            json=payload,  # type: ignore
        )
        # BEGIN backwards compatibility < 0.15.0
        # assume the mint has not upgraded yet if we get a 404
        if resp.status_code == 404:
            ret = await self.mint_deprecated(outputs, quote)
            return ret
        # END backwards compatibility < 0.15.0
        self.raise_on_error_request(resp)
        response_dict = resp.json()
        logger.trace(f"Lightning invoice checked. POST {self.api_prefix}/mint/bolt11")
        promises = PostMintResponse.parse_obj(response_dict).signatures
        return promises

    @async_set_httpx_client
    @async_ensure_mint_loaded
    async def melt_quote(
        self, payment_request: str, unit: Unit, amount: Optional[int] = None
    ) -> PostMeltQuoteResponse:
        """Checks whether the Lightning payment is internal."""
        invoice_obj = bolt11.decode(payment_request)
        assert invoice_obj.amount_msat, "invoice must have amount"
        # add mpp amount for partial melts
        melt_options = None
        if amount:
            melt_options = PostMeltRequestOptions(
                mpp=PostMeltRequestOptionMpp(amount=amount)
            )

        payload = PostMeltQuoteRequest(
            unit=unit.name, request=payment_request, options=melt_options
        )

        resp = await self._request(
            POST,
            "melt/quote/bolt11",
            json=payload.dict(),
        )
        # BEGIN backwards compatibility < 0.15.0
        # assume the mint has not upgraded yet if we get a 404
        if resp.status_code == 404:
            ret: CheckFeesResponse_deprecated = await self.check_fees_deprecated(
                payment_request
            )
            quote_id = f"deprecated_{uuid.uuid4()}"
            return PostMeltQuoteResponse(
                quote=quote_id,
                amount=amount or invoice_obj.amount_msat // 1000,
                fee_reserve=ret.fee or 0,
                paid=False,
                state=MeltQuoteState.unpaid.value,
                expiry=invoice_obj.expiry,
            )
        # END backwards compatibility < 0.15.0
        self.raise_on_error_request(resp)
        return_dict = resp.json()
        return PostMeltQuoteResponse.parse_obj(return_dict)

    @async_set_httpx_client
    @async_ensure_mint_loaded
    async def get_melt_quote(self, quote: str) -> PostMeltQuoteResponse:
        """Returns an existing melt quote from the server.

        Args:
            quote (str): Quote ID

        Returns:
            PostMeltQuoteResponse: Melt Quote Response
        """
        resp = await self._request(GET, f"melt/quote/bolt11/{quote}")
        self.raise_on_error_request(resp)
        return_dict = resp.json()
        return PostMeltQuoteResponse.parse_obj(return_dict)

    @async_set_httpx_client
    @async_ensure_mint_loaded
    async def melt(
        self,
        quote: str,
        proofs: List[Proof],
        outputs: Optional[List[BlindedMessage]],
    ) -> PostMeltQuoteResponse:
        """
        Accepts proofs and a lightning invoice to pay in exchange.
        """

        payload = PostMeltRequest(quote=quote, inputs=proofs, outputs=outputs)

        def _meltrequest_include_fields(
            proofs: List[Proof], outputs: List[BlindedMessage]
        ):
            """strips away fields from the model that aren't necessary for the /melt"""
            proofs_include = {"id", "amount", "secret", "C", "witness"}
            outputs_include = {"id", "amount", "B_"}
            return {
                "quote": ...,
                "inputs": {i: proofs_include for i in range(len(proofs))},
                "outputs": {i: outputs_include for i in range(len(outputs))},
            }

        resp = await self._request(
            POST,
            "melt/bolt11",
            json=payload.dict(include=_meltrequest_include_fields(proofs, outputs)),  # type: ignore
            timeout=None,
        )
        try:
            self.raise_on_error_request(resp)
            return_dict = resp.json()
            return PostMeltQuoteResponse.parse_obj(return_dict)
        except Exception as e:
            # BEGIN backwards compatibility < 0.15.0
            # assume the mint has not upgraded yet if we get a 404
            if resp.status_code == 404:
                melt_quote = await get_bolt11_melt_quote(quote=quote, db=self.db)
                assert melt_quote, f"no melt_quote found for id {quote}"
                ret: PostMeltResponse_deprecated = await self.melt_deprecated(
                    proofs=proofs, outputs=outputs, invoice=melt_quote.request
                )
            elif isinstance(e, ValidationError):
                # BEGIN backwards compatibility < 0.16.0
                # before 0.16.0, mints return PostMeltResponse_deprecated
                ret = PostMeltResponse_deprecated.parse_obj(return_dict)
                # END backwards compatibility < 0.16.0
            else:
                raise e
            return PostMeltQuoteResponse(
                quote=quote,
                amount=0,
                fee_reserve=0,
                paid=ret.paid or False,
                state=(
                    MeltQuoteState.paid.value
                    if ret.paid
                    else MeltQuoteState.unpaid.value
                ),
                payment_preimage=ret.preimage,
                change=ret.change,
                expiry=None,
            )
            # END backwards compatibility < 0.15.0

    @async_set_httpx_client
    @async_ensure_mint_loaded
    async def split(
        self,
        proofs: List[Proof],
        outputs: List[BlindedMessage],
    ) -> List[BlindedSignature]:
        """Consume proofs and create new promises based on amount split."""
        logger.debug(f"Calling split. POST {self.api_prefix}/swap")
        split_payload = PostSwapRequest(inputs=proofs, outputs=outputs)

        # construct payload
        def _splitrequest_include_fields(proofs: List[Proof]):
            """strips away fields from the model that aren't necessary for /v1/swap"""
            proofs_include = {
                "id",
                "amount",
                "secret",
                "C",
                "witness",
            }
            return {
                "outputs": ...,
                "inputs": {i: proofs_include for i in range(len(proofs))},
            }

        resp = await self._request(
            POST,
            "swap",
            json=split_payload.dict(include=_splitrequest_include_fields(proofs)),  # type: ignore
        )
        # BEGIN backwards compatibility < 0.15.0
        # assume the mint has not upgraded yet if we get a 404
        if resp.status_code == 404:
            ret = await self.split_deprecated(proofs, outputs)
            return ret
        # END backwards compatibility < 0.15.0
        self.raise_on_error_request(resp)
        promises_dict = resp.json()
        mint_response = PostSwapResponse.parse_obj(promises_dict)
        promises = [BlindedSignature(**p.dict()) for p in mint_response.signatures]

        if len(promises) == 0:
            raise Exception("received no splits.")

        return promises

    @async_set_httpx_client
    @async_ensure_mint_loaded
    async def check_proof_state(self, proofs: List[Proof]) -> PostCheckStateResponse:
        """
        Checks whether the secrets in proofs are already spent or not and returns a list of booleans.
        """
        payload = PostCheckStateRequest(Ys=[p.Y for p in proofs])
        resp = await self._request(
            POST,
            "checkstate",
            json=payload.dict(),
        )
        # BEGIN backwards compatibility < 0.15.0
        # assume the mint has not upgraded yet if we get a 404
        if resp.status_code == 404:
            ret = await self.check_proof_state_deprecated(proofs)
            # convert CheckSpendableResponse_deprecated to CheckSpendableResponse
            states: List[ProofState] = []
            for spendable, pending, p in zip(ret.spendable, ret.pending, proofs):
                if spendable and not pending:
                    states.append(ProofState(Y=p.Y, state=ProofSpentState.unspent))
                elif spendable and pending:
                    states.append(ProofState(Y=p.Y, state=ProofSpentState.pending))
                else:
                    states.append(ProofState(Y=p.Y, state=ProofSpentState.spent))
            return PostCheckStateResponse(states=states)
        # END backwards compatibility < 0.15.0

        # BEGIN backwards compatibility < 0.16.0
        # payload has "secrets" instead of "Ys"
        if resp.status_code == 422:
            logger.warning(
                "Received HTTP Error 422. Attempting state check with < 0.16.0 compatibility."
            )
            payload_secrets = {"secrets": [p.secret for p in proofs]}
            resp_secrets = await self._request(POST, "checkstate", json=payload_secrets)
            self.raise_on_error(resp_secrets)
            states = [
                ProofState(Y=p.Y, state=ProofSpentState(s["state"]))
                for p, s in zip(proofs, resp_secrets.json()["states"])
            ]
            return PostCheckStateResponse(states=states)
        # END backwards compatibility < 0.16.0

        self.raise_on_error_request(resp)
        return PostCheckStateResponse.parse_obj(resp.json())

    @async_set_httpx_client
    @async_ensure_mint_loaded
    async def restore_promises(
        self, outputs: List[BlindedMessage]
    ) -> Tuple[List[BlindedMessage], List[BlindedSignature]]:
        """
        Asks the mint to restore promises corresponding to outputs.
        """
        payload = PostMintRequest(quote="restore", outputs=outputs)
        resp = await self._request(POST, "restore", json=payload.dict())
        # BEGIN backwards compatibility < 0.15.0
        # assume the mint has not upgraded yet if we get a 404
        if resp.status_code == 404:
            ret = await self.restore_promises_deprecated(outputs)
            return ret
        # END backwards compatibility < 0.15.0
        self.raise_on_error_request(resp)
        response_dict = resp.json()
        returnObj = PostRestoreResponse.parse_obj(response_dict)

        # BEGIN backwards compatibility < 0.15.1
        # if the mint returns promises, duplicate into signatures
        if returnObj.promises:
            returnObj.signatures = returnObj.promises
        # END backwards compatibility < 0.15.1

        return returnObj.outputs, returnObj.signatures

    @async_set_httpx_client
    async def blind_mint_blind_auth(
        self, clear_auth_token: str, outputs: List[BlindedMessage]
    ) -> List[BlindedSignature]:
        """
        Asks the mint to mint blind auth tokens. Needs to provide a clear auth token.
        """
        payload = PostAuthBlindMintRequest(outputs=outputs)
        resp = await self._request(
            POST,
            "mint",
            json=payload.dict(),
            clear_auth_token=clear_auth_token,
        )
        self.raise_on_error_request(resp)
        response_dict = resp.json()
        return PostAuthBlindMintResponse.parse_obj(response_dict).signatures<|MERGE_RESOLUTION|>--- conflicted
+++ resolved
@@ -334,17 +334,15 @@
             Exception: If the mint request fails
         """
         logger.trace("Requesting mint: POST /v1/mint/bolt11")
-<<<<<<< HEAD
-        payload = PostMintQuoteRequest(unit=unit.name, amount=amount, description=memo)
-        resp = await self._request(POST, "mint/quote/bolt11", json=payload.dict())
-=======
         payload = PostMintQuoteRequest(
             unit=unit.name, amount=amount, description=memo, pubkey=pubkey
         )
-        resp = await self.httpx.post(
-            join(self.url, "/v1/mint/quote/bolt11"), json=payload.dict()
-        )
->>>>>>> 2f19485a
+        resp = await self._request(
+            POST,
+            "mint/quote/bolt11",
+            json=payload.dict(),
+        )
+
         # BEGIN backwards compatibility < 0.15.0
         # assume the mint has not upgraded yet if we get a 404
         if resp.status_code == 404:
