[tool.poetry]
name = "cashu"
version = "0.16.4"
description = "Ecash wallet and mint"
authors = ["calle <callebtc@protonmail.com>"]
license = "MIT"

[tool.poetry.dependencies]
python = "^3.10"
SQLAlchemy = {version = "^2.0.35", extras = ["asyncio"]}
click = "^8.1.7"
pydantic = "^1.10.2"
bech32 = "^1.2.0"
fastapi = "^0.115.0"
environs = "^9.5.0"
uvicorn = "^0.31.0"
loguru = "^0.7.0"
ecdsa = "^0.19.0"
bitstring = "^3.1.9"
secp256k1 = "^0.14.0"
h11 = "^0.14.0"
cryptography = "^43.0.1"
websocket-client = "^1.3.3"
pycryptodomex = "^3.16.0"
setuptools = "^75.1.0"
wheel = "^0.41.1"
importlib-metadata = "^6.8.0"
httpx = {extras = ["socks"], version = "^0.25.1"}
bip32 = "^4.0"
mnemonic = "^0.20"
bolt11 = "^2.0.5"
websockets = "^12.0"
slowapi = "^0.1.9"
cbor2 = "^5.6.2"
asyncpg = "^0.30.0"
aiosqlite = "^0.20.0"
grpcio = "^1.65.1"
googleapis-common-protos = "^1.63.2"
mypy-protobuf = "^3.6.0"
types-protobuf = "^5.27.0.20240626"
grpcio-tools = "^1.65.1"
<<<<<<< HEAD
pyjwt = "^2.9.0"
=======
redis = "^5.1.1"
brotli = "^1.1.0"
zstandard = "^0.23.0"
>>>>>>> 2f19485a

[tool.poetry.group.dev.dependencies]
pytest-asyncio = "^0.24.0"
pytest-cov = "^6.0.0"
pytest = "^8.3.3"
fastapi-profiler = "^1.4.1"
respx = "^0.21.1"
ruff = "^0.7.1"
mypy = "^1.13.0"
pre-commit = "^4.0.1"
types-redis = "^4.6.0"

[build-system]
requires = ["poetry-core>=1.0.0"]
build-backend = "poetry.core.masonry.api"

[tool.pytest.ini_options]
asyncio_mode = "strict"
asyncio_default_fixture_loop_scope = "function"

[tool.poetry.scripts]
mint = "cashu.mint.main:main"
cashu = "cashu.wallet.cli.cli:cli"
wallet-test = "tests.test_wallet:test"

[tool.ruff]
line-length = 88
show-fixes = true

[tool.ruff.lint]
# (`I`) means isorting
extend-select = ["I"]
ignore = []

# Allow autofix for all enabled rules (when `--fix`) is provided.
fixable = ["ALL"]
unfixable = []

# Exclude a variety of commonly ignored directories.
exclude = [
    "cashu/nostr/*",
    "cashu/core/bolt11.py",
    ".bzr",
    ".direnv",
    ".eggs",
    ".git",
    ".git-rewrite",
    ".hg",
    ".mypy_cache",
    ".nox",
    ".pants.d",
    ".pytype",
    ".ruff_cache",
    ".svn",
    ".tox",
    ".venv",
    "__pypackages__",
    "_build",
    "buck-out",
    "build",
    "dist",
    "node_modules",
    "venv",
]

# Allow unused variables when underscore-prefixed.
dummy-variable-rgx = "^(_+|(_+[a-zA-Z0-9_]*[a-zA-Z0-9]+?))$"

[tool.ruff.lint.mccabe]
# Unlike Flake8, default to a complexity level of 10.
max-complexity = 10<|MERGE_RESOLUTION|>--- conflicted
+++ resolved
@@ -39,13 +39,10 @@
 mypy-protobuf = "^3.6.0"
 types-protobuf = "^5.27.0.20240626"
 grpcio-tools = "^1.65.1"
-<<<<<<< HEAD
 pyjwt = "^2.9.0"
-=======
 redis = "^5.1.1"
 brotli = "^1.1.0"
 zstandard = "^0.23.0"
->>>>>>> 2f19485a
 
 [tool.poetry.group.dev.dependencies]
 pytest-asyncio = "^0.24.0"
