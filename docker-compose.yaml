--- conflicted
+++ resolved
@@ -9,29 +9,8 @@
     env_file:
       - .env
     environment:
-<<<<<<< HEAD
-      - MINT_BACKEND_BOLT11_SAT=FakeWallet
-      - MINT_LISTEN_HOST=0.0.0.0
-      - MINT_LISTEN_PORT=3338
-      - MINT_PRIVATE_KEY=TEST_PRIVATE_KEY
-    command: ["poetry", "run", "mint"]
-=======
       - MINT_BACKEND_BOLT11_SAT=${MINT_BACKEND_BOLT11_SAT:-FakeWallet}
       - MINT_LISTEN_HOST=${MINT_LISTEN_HOST:-0.0.0.0}
       - MINT_LISTEN_PORT=${MINT_LISTEN_PORT:-3338}
       - MINT_PRIVATE_KEY=${MINT_PRIVATE_KEY:-TEST_PRIVATE_KEY}
-    command: ["poetry", "run", "mint"]
-  wallet:
-    build:
-      context: .
-      dockerfile: Dockerfile
-    container_name: wallet
-    ports:
-      - "4448:4448"
-    depends_on:
-      - mint
-    environment:
-      - MINT_URL=http://mint:3338
-      - API_HOST=0.0.0.0
-    command: ["poetry", "run", "cashu", "-d"]
->>>>>>> 58dc01cd
+    command: ["poetry", "run", "mint"]