--- conflicted
+++ resolved
@@ -139,9 +139,6 @@
 
     server = UvicornServer(config=config)
     server.start()
-<<<<<<< HEAD
-    time.sleep(5)
-=======
 
     # Wait until the server has bound to the localhost socket. Max out after 10s.
     tries = 0
@@ -153,6 +150,5 @@
             tries += 1
             time.sleep(0.1)
 
->>>>>>> 48b0368a
     yield server
     server.stop()