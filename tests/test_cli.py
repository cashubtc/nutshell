--- conflicted
+++ resolved
@@ -257,12 +257,6 @@
     print(result.output)
 
 
-<<<<<<< HEAD
-()
-
-
-=======
->>>>>>> 5e001548
 def test_nostr_send(mint, cli_prefix):
     runner = CliRunner()
     result = runner.invoke(
