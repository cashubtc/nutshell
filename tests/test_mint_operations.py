
import pytest
import pytest_asyncio

from cashu.core.base import PostMeltQuoteRequest, PostMintQuoteRequest
from cashu.core.helpers import sum_proofs
from cashu.mint.ledger import Ledger
from cashu.wallet.wallet import Wallet
from cashu.wallet.wallet import Wallet as Wallet1
from tests.conftest import SERVER_ENDPOINT
from tests.helpers import get_real_invoice, is_fake, is_regtest, pay_if_regtest


async def assert_err(f, msg):
    """Compute f() and expect an error message 'msg'."""
    try:
        await f
    except Exception as exc:
        if msg not in str(exc.args[0]):
            raise Exception(f"Expected error: {msg}, got: {exc.args[0]}")
        return
    raise Exception(f"Expected error: {msg}, got no error")


@pytest_asyncio.fixture(scope="function")
async def wallet1(ledger: Ledger):
    wallet1 = await Wallet1.with_db(
        url=SERVER_ENDPOINT,
        db="test_data/wallet1",
        name="wallet1",
    )
    await wallet1.load_mint()
    yield wallet1


@pytest.mark.asyncio
@pytest.mark.skipif(is_regtest, reason="only works with FakeWallet")
async def test_melt_internal(wallet1: Wallet, ledger: Ledger):
    # mint twice so we have enough to pay the second invoice back
    invoice = await wallet1.request_mint(128)
    await wallet1.mint(128, id=invoice.id)
    assert wallet1.balance == 128

    # create a mint quote so that we can melt to it internally
    invoice_to_pay = await wallet1.request_mint(64)
    invoice_payment_request = invoice_to_pay.bolt11

    melt_quote = await ledger.melt_quote(
        PostMeltQuoteRequest(request=invoice_payment_request, unit="sat")
    )
    assert not melt_quote.paid
    assert melt_quote.amount == 64
    assert melt_quote.fee_reserve == 0

    melt_quote_pre_payment = await ledger.get_melt_quote(melt_quote.quote)
    assert not melt_quote_pre_payment.paid, "melt quote should not be paid"

    keep_proofs, send_proofs = await wallet1.split_to_send(wallet1.proofs, 64)
    await ledger.melt(proofs=send_proofs, quote=melt_quote.quote)

    melt_quote_post_payment = await ledger.get_melt_quote(melt_quote.quote)
    assert melt_quote_post_payment.paid, "melt quote should be paid"


@pytest.mark.asyncio
@pytest.mark.skipif(is_fake, reason="only works with Regtest")
async def test_melt_external(wallet1: Wallet, ledger: Ledger):
    # mint twice so we have enough to pay the second invoice back
    invoice = await wallet1.request_mint(128)
    pay_if_regtest(invoice.bolt11)
    await wallet1.mint(128, id=invoice.id)
    assert wallet1.balance == 128

    invoice_dict = get_real_invoice(64)
    invoice_payment_request = invoice_dict["payment_request"]

    mint_quote = await wallet1.get_pay_amount_with_fees(invoice_payment_request)
    total_amount = mint_quote.amount + mint_quote.fee_reserve
    keep_proofs, send_proofs = await wallet1.split_to_send(wallet1.proofs, total_amount)
    melt_quote = await ledger.melt_quote(
        PostMeltQuoteRequest(request=invoice_payment_request, unit="sat")
    )

    melt_quote_pre_payment = await ledger.get_melt_quote(melt_quote.quote)
    assert not melt_quote_pre_payment.paid, "melt quote should not be paid"

    assert not melt_quote.paid, "melt quote should not be paid"
    await ledger.melt(proofs=send_proofs, quote=melt_quote.quote)

    melt_quote_post_payment = await ledger.get_melt_quote(melt_quote.quote)
    assert melt_quote_post_payment.paid, "melt quote should be paid"


@pytest.mark.asyncio
@pytest.mark.skipif(is_regtest, reason="only works with FakeWallet")
async def test_mint_internal(wallet1: Wallet, ledger: Ledger):
    invoice = await wallet1.request_mint(128)

    mint_quote = await ledger.get_mint_quote(invoice.id)

    assert mint_quote.paid, "mint quote should be paid"

    output_amounts = [128]
    secrets, rs, derivation_paths = await wallet1.generate_n_secrets(
        len(output_amounts)
    )
    outputs, rs = wallet1._construct_outputs(output_amounts, secrets, rs)
    await ledger.mint(outputs=outputs, quote_id=invoice.id)

    await assert_err(
        ledger.mint(outputs=outputs, quote_id=invoice.id),
        "outputs have already been signed before.",
    )


@pytest.mark.asyncio
@pytest.mark.skipif(is_fake, reason="only works with Regtest")
async def test_mint_external(wallet1: Wallet, ledger: Ledger):
    quote = await ledger.mint_quote(PostMintQuoteRequest(amount=128, unit="sat"))

    mint_quote = await ledger.get_mint_quote(quote.quote)
    assert not mint_quote.paid, "mint quote already paid"

    await assert_err(
        wallet1.mint(128, id=quote.quote),
        "quote not paid",
    )

    pay_if_regtest(quote.request)

    mint_quote = await ledger.get_mint_quote(quote.quote)
    assert mint_quote.paid, "mint quote should be paid"

    output_amounts = [128]
    secrets, rs, derivation_paths = await wallet1.generate_n_secrets(
        len(output_amounts)
    )
    outputs, rs = wallet1._construct_outputs(output_amounts, secrets, rs)
    await ledger.mint(outputs=outputs, quote_id=quote.quote)


@pytest.mark.asyncio
async def test_split(wallet1: Wallet, ledger: Ledger):
    invoice = await wallet1.request_mint(64)
    pay_if_regtest(invoice.bolt11)
    await wallet1.mint(64, id=invoice.id)

    keep_proofs, send_proofs = await wallet1.split_to_send(wallet1.proofs, 10)
    secrets, rs, derivation_paths = await wallet1.generate_n_secrets(len(send_proofs))
    outputs, rs = wallet1._construct_outputs(
        [p.amount for p in send_proofs], secrets, rs
    )

    promises = await ledger.split(proofs=send_proofs, outputs=outputs)
    assert len(promises) == len(outputs)
    assert [p.amount for p in promises] == [p.amount for p in outputs]


@pytest.mark.asyncio
async def test_split_with_input_less_than_outputs(wallet1: Wallet, ledger: Ledger):
    invoice = await wallet1.request_mint(64)
    pay_if_regtest(invoice.bolt11)
    await wallet1.mint(64, id=invoice.id)

    keep_proofs, send_proofs = await wallet1.split_to_send(
        wallet1.proofs, 10, set_reserved=False
    )

    all_send_proofs = send_proofs + keep_proofs

    # generate outputs for all proofs, not only the sent ones
    secrets, rs, derivation_paths = await wallet1.generate_n_secrets(
        len(all_send_proofs)
    )
    outputs, rs = wallet1._construct_outputs(
        [p.amount for p in all_send_proofs], secrets, rs
    )

    await assert_err(
        ledger.split(proofs=send_proofs, outputs=outputs),
        "inputs do not have same amount as outputs.",
    )

    # make sure we can still spend our tokens
    keep_proofs, send_proofs = await wallet1.split(wallet1.proofs, 10)


@pytest.mark.asyncio
async def test_split_with_input_more_than_outputs(wallet1: Wallet, ledger: Ledger):
    invoice = await wallet1.request_mint(128)
    pay_if_regtest(invoice.bolt11)
    await wallet1.mint(128, id=invoice.id)

    inputs = wallet1.proofs

    # less outputs than inputs
    output_amounts = [8]
    secrets, rs, derivation_paths = await wallet1.generate_n_secrets(
        len(output_amounts)
    )
    outputs, rs = wallet1._construct_outputs(output_amounts, secrets, rs)

    await assert_err(
        ledger.split(proofs=inputs, outputs=outputs),
        "inputs do not have same amount as outputs",
    )

    # make sure we can still spend our tokens
    keep_proofs, send_proofs = await wallet1.split(inputs, 10)


@pytest.mark.asyncio
async def test_split_twice_with_same_outputs(wallet1: Wallet, ledger: Ledger):
    invoice = await wallet1.request_mint(128)
    pay_if_regtest(invoice.bolt11)
    await wallet1.mint(128, split=[64, 64], id=invoice.id)
    inputs1 = wallet1.proofs[:1]
    inputs2 = wallet1.proofs[1:]

    output_amounts = [64]
    secrets, rs, derivation_paths = await wallet1.generate_n_secrets(
        len(output_amounts)
    )
    outputs, rs = wallet1._construct_outputs(output_amounts, secrets, rs)

    await ledger.split(proofs=inputs1, outputs=outputs)

    # try to spend other proofs with the same outputs again
    await assert_err(
        ledger.split(proofs=inputs2, outputs=outputs),
        "outputs have already been signed before.",
    )

    # try to spend inputs2 again with new outputs
    output_amounts = [64]
    secrets, rs, derivation_paths = await wallet1.generate_n_secrets(
        len(output_amounts)
    )
    outputs, rs = wallet1._construct_outputs(output_amounts, secrets, rs)

    await ledger.split(proofs=inputs2, outputs=outputs)


@pytest.mark.asyncio
async def test_mint_with_same_outputs_twice(wallet1: Wallet, ledger: Ledger):
    invoice = await wallet1.request_mint(128)
    pay_if_regtest(invoice.bolt11)
    output_amounts = [128]
    secrets, rs, derivation_paths = await wallet1.generate_n_secrets(
        len(output_amounts)
    )
    outputs, rs = wallet1._construct_outputs(output_amounts, secrets, rs)
    await ledger.mint(outputs=outputs, quote_id=invoice.id)

    # now try to mint with the same outputs again
    invoice2 = await wallet1.request_mint(128)
    pay_if_regtest(invoice2.bolt11)

    await assert_err(
        ledger.mint(outputs=outputs, quote_id=invoice2.id),
        "outputs have already been signed before.",
    )


@pytest.mark.asyncio
async def test_melt_with_same_outputs_twice(wallet1: Wallet, ledger: Ledger):
    invoice = await wallet1.request_mint(130)
    pay_if_regtest(invoice.bolt11)
    await wallet1.mint(130, id=invoice.id)

    output_amounts = [128]
    secrets, rs, derivation_paths = await wallet1.generate_n_secrets(
        len(output_amounts)
    )
    outputs, rs = wallet1._construct_outputs(output_amounts, secrets, rs)

    # we use the outputs once for minting
    invoice2 = await wallet1.request_mint(128)
    pay_if_regtest(invoice2.bolt11)
    await ledger.mint(outputs=outputs, quote_id=invoice2.id)

    # use the same outputs for melting
    mint_quote = await ledger.mint_quote(PostMintQuoteRequest(unit="sat", amount=128))
    melt_quote = await ledger.melt_quote(
        PostMeltQuoteRequest(unit="sat", request=mint_quote.request)
    )
    await assert_err(
        ledger.melt(proofs=wallet1.proofs, quote=melt_quote.quote, outputs=outputs),
        "outputs have already been signed before.",
    )


@pytest.mark.asyncio
async def test_melt_with_less_inputs_than_invoice(wallet1: Wallet, ledger: Ledger):
    invoice = await wallet1.request_mint(32)
    pay_if_regtest(invoice.bolt11)
    await wallet1.mint(32, id=invoice.id)

    # outputs for fee return
    output_amounts = [1, 1, 1, 1]
    secrets, rs, derivation_paths = await wallet1.generate_n_secrets(
        len(output_amounts)
    )
    outputs, rs = wallet1._construct_outputs(output_amounts, secrets, rs)

    # create a mint quote to pay
    mint_quote = await ledger.mint_quote(PostMintQuoteRequest(unit="sat", amount=128))
    # prepare melt quote
    melt_quote = await ledger.melt_quote(
        PostMeltQuoteRequest(unit="sat", request=mint_quote.request)
    )

    assert melt_quote.amount + melt_quote.fee_reserve > sum_proofs(wallet1.proofs)

    # try to pay with not enough inputs
    await assert_err(
        ledger.melt(proofs=wallet1.proofs, quote=melt_quote.quote, outputs=outputs),
        "not enough inputs provided for melt",
    )


@pytest.mark.asyncio
async def test_melt_with_more_inputs_than_invoice(wallet1: Wallet, ledger: Ledger):
    invoice = await wallet1.request_mint(130)
    pay_if_regtest(invoice.bolt11)
    await wallet1.mint(130, split=[64, 64, 2], id=invoice.id)

    # outputs for fee return
    output_amounts = [1, 1, 1, 1]
    secrets, rs, derivation_paths = await wallet1.generate_n_secrets(
        len(output_amounts)
    )
    outputs, rs = wallet1._construct_outputs(output_amounts, secrets, rs)

    # create a mint quote to pay
    mint_quote = await ledger.mint_quote(PostMintQuoteRequest(unit="sat", amount=128))
    # prepare melt quote
    melt_quote = await ledger.melt_quote(
        PostMeltQuoteRequest(unit="sat", request=mint_quote.request)
    )
    # fees are 0 because it's internal
    assert melt_quote.fee_reserve == 0

    # make sure we have more inputs than the melt quote needs
    assert sum_proofs(wallet1.proofs) >= melt_quote.amount + melt_quote.fee_reserve
    payment_proof, return_outputs = await ledger.melt(
        proofs=wallet1.proofs, quote=melt_quote.quote, outputs=outputs
    )
    # we get 2 sats back because we overpaid
    assert sum([o.amount for o in return_outputs]) == 2


@pytest.mark.asyncio
async def test_check_proof_state(wallet1: Wallet, ledger: Ledger):
    invoice = await wallet1.request_mint(64)
    pay_if_regtest(invoice.bolt11)
    await wallet1.mint(64, id=invoice.id)

    keep_proofs, send_proofs = await wallet1.split_to_send(wallet1.proofs, 10)

<<<<<<< HEAD
    proof_states = await ledger.check_proofs_state(
        secrets=[p.secret for p in send_proofs]
    )
    assert all([p.state.value == "UNSPENT" for p in proof_states])


# TODO: test keeps running forever, needs to be fixed
# @pytest.mark.asyncio
# async def test_websocket_quote_updates(wallet1: Wallet, ledger: Ledger):
#     invoice = await wallet1.request_mint(64)
#     ws = websocket.create_connection(
#         f"ws://localhost:{SERVER_PORT}/v1/quote/{invoice.id}"
#     )
#     await asyncio.sleep(0.1)
#     pay_if_regtest(invoice.bolt11)
#     await wallet1.mint(64, id=invoice.id)
#     await asyncio.sleep(0.1)
#     data = str(ws.recv())
#     ws.close()
#     n_lines = len(data.split("\n"))
#     assert n_lines == 1
=======
    proof_states = await ledger.check_proofs_state(Ys=[p.Y for p in send_proofs])
    assert all([p.state.value == "UNSPENT" for p in proof_states])
>>>>>>> 3b2f1aa6
<|MERGE_RESOLUTION|>--- conflicted
+++ resolved
@@ -1,4 +1,3 @@
-
 import pytest
 import pytest_asyncio
 
@@ -358,10 +357,7 @@
 
     keep_proofs, send_proofs = await wallet1.split_to_send(wallet1.proofs, 10)
 
-<<<<<<< HEAD
-    proof_states = await ledger.check_proofs_state(
-        secrets=[p.secret for p in send_proofs]
-    )
+    proof_states = await ledger.check_proofs_state(Ys=[p.Y for p in send_proofs])
     assert all([p.state.value == "UNSPENT" for p in proof_states])
 
 
@@ -379,8 +375,4 @@
 #     data = str(ws.recv())
 #     ws.close()
 #     n_lines = len(data.split("\n"))
-#     assert n_lines == 1
-=======
-    proof_states = await ledger.check_proofs_state(Ys=[p.Y for p in send_proofs])
-    assert all([p.state.value == "UNSPENT" for p in proof_states])
->>>>>>> 3b2f1aa6
+#     assert n_lines == 1