import pytest
import pytest_asyncio

from cashu.core.base import PostMeltQuoteRequest
from cashu.mint.ledger import Ledger
from cashu.wallet.wallet import Wallet
from cashu.wallet.wallet import Wallet as Wallet1
from tests.conftest import SERVER_ENDPOINT
from tests.helpers import get_real_invoice, is_fake, is_regtest, pay_if_regtest


async def assert_err(f, msg):
    """Compute f() and expect an error message 'msg'."""
    try:
        await f
    except Exception as exc:
        if msg not in str(exc.args[0]):
            raise Exception(f"Expected error: {msg}, got: {exc.args[0]}")
        return
    raise Exception(f"Expected error: {msg}, got no error")


@pytest_asyncio.fixture(scope="function")
async def wallet1(ledger: Ledger):
    wallet1 = await Wallet1.with_db(
        url=SERVER_ENDPOINT,
        db="test_data/wallet1",
        name="wallet1",
    )
    await wallet1.load_mint()
    yield wallet1


@pytest.mark.asyncio
@pytest.mark.skipif(is_regtest, reason="only works with FakeWallet")
async def test_melt_internal(wallet1: Wallet, ledger: Ledger):
    # mint twice so we have enough to pay the second invoice back
<<<<<<< HEAD
    invoice = await wallet1.request_mint(128)
    await wallet1.mint(128, id=invoice.id)
    assert wallet1.balance == 128

    # create a mint quote so that we can melt to it internally
    invoice_to_pay = await wallet1.request_mint(64)
    invoice_payment_request = invoice_to_pay.bolt11

    melt_quote = await ledger.melt_quote(
        PostMeltQuoteRequest(request=invoice_payment_request, unit="sat")
    )
    assert melt_quote.amount == 64
    assert melt_quote.fee_reserve == 0
    keep_proofs, send_proofs = await wallet1.split_to_send(wallet1.proofs, 64)
    await ledger.melt(proofs=send_proofs, quote=melt_quote.quote)
=======
    invoice = await wallet1.request_mint(64)
    pay_if_regtest(invoice.bolt11)
    await wallet1.mint(64, id=invoice.id)
    invoice2 = await wallet1.request_mint(64)
    pay_if_regtest(invoice2.bolt11)
    await wallet1.mint(64, id=invoice2.id)
    assert wallet1.balance == 128
    total_amount, fee_reserve_sat = await wallet1.get_pay_amount_with_fees(
        invoice2.bolt11
    )
    melt_fees = await ledger.get_melt_fees(invoice2.bolt11)
    assert melt_fees == fee_reserve_sat
>>>>>>> e6ed8fdb


<<<<<<< HEAD
@pytest.mark.asyncio
@pytest.mark.skipif(is_fake, reason="only works with FakeWallet")
async def test_melt_external(wallet1: Wallet, ledger: Ledger):
    # mint twice so we have enough to pay the second invoice back
    invoice = await wallet1.request_mint(128)
    pay_if_regtest(invoice.bolt11)
    await wallet1.mint(128, id=invoice.id)
    assert wallet1.balance == 128

    invoice_dict = get_real_invoice(64)
    invoice_payment_request = invoice_dict["payment_request"]

    mint_quote = await wallet1.get_pay_amount_with_fees(invoice_payment_request)
    total_amount = mint_quote.amount + mint_quote.fee_reserve
    keep_proofs, send_proofs = await wallet1.split_to_send(wallet1.proofs, total_amount)
    melt_quote = await ledger.melt_quote(
        PostMeltQuoteRequest(request=invoice_payment_request, unit="sat")
    )
    await ledger.melt(proofs=send_proofs, quote=melt_quote.quote)
=======
    await ledger.melt(send_proofs, invoice2.bolt11, outputs=None)
>>>>>>> e6ed8fdb


@pytest.mark.asyncio
async def test_split(wallet1: Wallet, ledger: Ledger):
    invoice = await wallet1.request_mint(64)
    pay_if_regtest(invoice.bolt11)
    await wallet1.mint(64, id=invoice.id)

    keep_proofs, send_proofs = await wallet1.split_to_send(wallet1.proofs, 10)
    secrets, rs, derivation_paths = await wallet1.generate_n_secrets(len(send_proofs))
    outputs, rs = wallet1._construct_outputs(
        [p.amount for p in send_proofs], secrets, rs
    )

    promises = await ledger.split(proofs=send_proofs, outputs=outputs)
    assert len(promises) == len(outputs)
    assert [p.amount for p in promises] == [p.amount for p in outputs]


@pytest.mark.asyncio
async def test_split_with_input_less_than_outputs(wallet1: Wallet, ledger: Ledger):
    invoice = await wallet1.request_mint(64)
    pay_if_regtest(invoice.bolt11)
    await wallet1.mint(64, id=invoice.id)

    keep_proofs, send_proofs = await wallet1.split_to_send(
        wallet1.proofs, 10, set_reserved=False
    )

    all_send_proofs = send_proofs + keep_proofs

    # generate outputs for all proofs, not only the sent ones
    secrets, rs, derivation_paths = await wallet1.generate_n_secrets(
        len(all_send_proofs)
    )
    outputs, rs = wallet1._construct_outputs(
        [p.amount for p in all_send_proofs], secrets, rs
    )

    await assert_err(
        ledger.split(proofs=send_proofs, outputs=outputs),
        "inputs do not have same amount as outputs.",
    )

    # make sure we can still spend our tokens
    keep_proofs, send_proofs = await wallet1.split(wallet1.proofs, 10)


@pytest.mark.asyncio
async def test_split_with_input_more_than_outputs(wallet1: Wallet, ledger: Ledger):
    invoice = await wallet1.request_mint(128)
    pay_if_regtest(invoice.bolt11)
    await wallet1.mint(128, id=invoice.id)

    inputs = wallet1.proofs

    # less outputs than inputs
    output_amounts = [8]
    secrets, rs, derivation_paths = await wallet1.generate_n_secrets(
        len(output_amounts)
    )
    outputs, rs = wallet1._construct_outputs(output_amounts, secrets, rs)

    await assert_err(
        ledger.split(proofs=inputs, outputs=outputs),
        "inputs do not have same amount as outputs",
    )

    # make sure we can still spend our tokens
    keep_proofs, send_proofs = await wallet1.split(inputs, 10)


@pytest.mark.asyncio
async def test_split_twice_with_same_outputs(wallet1: Wallet, ledger: Ledger):
    invoice = await wallet1.request_mint(128)
    pay_if_regtest(invoice.bolt11)
    await wallet1.mint(128, split=[64, 64], id=invoice.id)
    inputs1 = wallet1.proofs[:1]
    inputs2 = wallet1.proofs[1:]

    output_amounts = [64]
    secrets, rs, derivation_paths = await wallet1.generate_n_secrets(
        len(output_amounts)
    )
    outputs, rs = wallet1._construct_outputs(output_amounts, secrets, rs)

    await ledger.split(proofs=inputs1, outputs=outputs)

    # try to spend other proofs with the same outputs again
    await assert_err(
        ledger.split(proofs=inputs2, outputs=outputs),
        "outputs have already been signed before.",
    )

    # try to spend inputs2 again with new outputs
    output_amounts = [64]
    secrets, rs, derivation_paths = await wallet1.generate_n_secrets(
        len(output_amounts)
    )
    outputs, rs = wallet1._construct_outputs(output_amounts, secrets, rs)

    await ledger.split(proofs=inputs2, outputs=outputs)


@pytest.mark.asyncio
async def test_mint_with_same_outputs_twice(wallet1: Wallet, ledger: Ledger):
    invoice = await wallet1.request_mint(128)
    pay_if_regtest(invoice.bolt11)
    output_amounts = [128]
    secrets, rs, derivation_paths = await wallet1.generate_n_secrets(
        len(output_amounts)
    )
    outputs, rs = wallet1._construct_outputs(output_amounts, secrets, rs)
    await ledger.mint(outputs, id=invoice.id)

    # now try to mint with the same outputs again
    invoice2 = await wallet1.request_mint(128)
    pay_if_regtest(invoice2.bolt11)

    await assert_err(
        ledger.mint(outputs, id=invoice2.id),
        "outputs have already been signed before.",
    )


@pytest.mark.asyncio
async def test_melt_with_same_outputs_twice(wallet1: Wallet, ledger: Ledger):
    invoice = await wallet1.request_mint(130)
    pay_if_regtest(invoice.bolt11)
    await wallet1.mint(130, id=invoice.id)

    output_amounts = [128]
    secrets, rs, derivation_paths = await wallet1.generate_n_secrets(
        len(output_amounts)
    )
    outputs, rs = wallet1._construct_outputs(output_amounts, secrets, rs)

    # we use the outputs once for minting
    invoice2 = await wallet1.request_mint(128)
    pay_if_regtest(invoice2.bolt11)
    await ledger.mint(outputs, id=invoice2.id)

    # use the same outputs for melting
    invoice3 = await wallet1.request_mint(128)
    await assert_err(
        ledger.melt(wallet1.proofs, invoice3.bolt11, outputs=outputs),
        "outputs have already been signed before.",
    )


@pytest.mark.asyncio
async def test_check_proof_state(wallet1: Wallet, ledger: Ledger):
    invoice = await wallet1.request_mint(64)
    pay_if_regtest(invoice.bolt11)
    await wallet1.mint(64, id=invoice.id)

    keep_proofs, send_proofs = await wallet1.split_to_send(wallet1.proofs, 10)

    spendable, pending = await ledger.check_proof_state(proofs=send_proofs)
    assert sum(spendable) == len(send_proofs)
    assert sum(pending) == 0<|MERGE_RESOLUTION|>--- conflicted
+++ resolved
@@ -1,7 +1,7 @@
 import pytest
 import pytest_asyncio
 
-from cashu.core.base import PostMeltQuoteRequest
+from cashu.core.base import PostMeltQuoteRequest, PostMintQuoteRequest
 from cashu.mint.ledger import Ledger
 from cashu.wallet.wallet import Wallet
 from cashu.wallet.wallet import Wallet as Wallet1
@@ -35,7 +35,6 @@
 @pytest.mark.skipif(is_regtest, reason="only works with FakeWallet")
 async def test_melt_internal(wallet1: Wallet, ledger: Ledger):
     # mint twice so we have enough to pay the second invoice back
-<<<<<<< HEAD
     invoice = await wallet1.request_mint(128)
     await wallet1.mint(128, id=invoice.id)
     assert wallet1.balance == 128
@@ -51,23 +50,8 @@
     assert melt_quote.fee_reserve == 0
     keep_proofs, send_proofs = await wallet1.split_to_send(wallet1.proofs, 64)
     await ledger.melt(proofs=send_proofs, quote=melt_quote.quote)
-=======
-    invoice = await wallet1.request_mint(64)
-    pay_if_regtest(invoice.bolt11)
-    await wallet1.mint(64, id=invoice.id)
-    invoice2 = await wallet1.request_mint(64)
-    pay_if_regtest(invoice2.bolt11)
-    await wallet1.mint(64, id=invoice2.id)
-    assert wallet1.balance == 128
-    total_amount, fee_reserve_sat = await wallet1.get_pay_amount_with_fees(
-        invoice2.bolt11
-    )
-    melt_fees = await ledger.get_melt_fees(invoice2.bolt11)
-    assert melt_fees == fee_reserve_sat
->>>>>>> e6ed8fdb
-
-
-<<<<<<< HEAD
+
+
 @pytest.mark.asyncio
 @pytest.mark.skipif(is_fake, reason="only works with FakeWallet")
 async def test_melt_external(wallet1: Wallet, ledger: Ledger):
@@ -87,9 +71,6 @@
         PostMeltQuoteRequest(request=invoice_payment_request, unit="sat")
     )
     await ledger.melt(proofs=send_proofs, quote=melt_quote.quote)
-=======
-    await ledger.melt(send_proofs, invoice2.bolt11, outputs=None)
->>>>>>> e6ed8fdb
 
 
 @pytest.mark.asyncio
@@ -203,14 +184,14 @@
         len(output_amounts)
     )
     outputs, rs = wallet1._construct_outputs(output_amounts, secrets, rs)
-    await ledger.mint(outputs, id=invoice.id)
+    await ledger.mint(outputs=outputs, quote_id=invoice.id)
 
     # now try to mint with the same outputs again
     invoice2 = await wallet1.request_mint(128)
     pay_if_regtest(invoice2.bolt11)
 
     await assert_err(
-        ledger.mint(outputs, id=invoice2.id),
+        ledger.mint(outputs=outputs, quote_id=invoice2.id),
         "outputs have already been signed before.",
     )
 
@@ -230,12 +211,15 @@
     # we use the outputs once for minting
     invoice2 = await wallet1.request_mint(128)
     pay_if_regtest(invoice2.bolt11)
-    await ledger.mint(outputs, id=invoice2.id)
+    await ledger.mint(outputs=outputs, quote_id=invoice2.id)
 
     # use the same outputs for melting
-    invoice3 = await wallet1.request_mint(128)
-    await assert_err(
-        ledger.melt(wallet1.proofs, invoice3.bolt11, outputs=outputs),
+    mint_quote = await ledger.mint_quote(PostMintQuoteRequest(unit="sat", amount=128))
+    melt_quote = await ledger.melt_quote(
+        PostMeltQuoteRequest(unit="sat", request=mint_quote.request)
+    )
+    await assert_err(
+        ledger.melt(proofs=wallet1.proofs, quote=melt_quote.quote, outputs=outputs),
         "outputs have already been signed before.",
     )
 
