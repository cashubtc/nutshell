--- conflicted
+++ resolved
@@ -16,11 +16,7 @@
     rev: v0.2.1
     hooks:
       - id: ruff
-<<<<<<< HEAD
-        args: [--fix, --exit-non-zero-on-fix]
-=======
         args: [--fix]
->>>>>>> fca2a6cb
       - id: ruff-format
   - repo: https://github.com/pre-commit/mirrors-mypy
     rev: v1.6.0
